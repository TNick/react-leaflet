<<<<<<< HEAD
import { PropTypes } from 'react';
import { imageOverlay } from 'leaflet';
=======
/* @flow */
>>>>>>> 55446367

import { imageOverlay } from 'leaflet'
import { PropTypes } from 'react'

import boundsType from './types/bounds'
import MapLayer from './MapLayer'

export default class ImageOverlay extends MapLayer {
  static propTypes = {
    attribution: PropTypes.string,
    bounds: boundsType.isRequired,
    opacity: PropTypes.number,
    url: PropTypes.string.isRequired,
  };

<<<<<<< HEAD
  componentWillMount() {
    super.componentWillMount();
    const { bounds, map: _map, layerContainer: _lc, url, ...props } = this.props;
    this.leafletElement = imageOverlay(url, bounds, props);
=======
  componentWillMount () {
    super.componentWillMount()
    const { bounds, url, ...props } = this.props
    this.leafletElement = imageOverlay(url, bounds, props)
>>>>>>> 55446367
  }

  componentDidUpdate (prevProps: Object) {
    if (this.props.url !== prevProps.url) {
      this.leafletElement.setUrl(this.props.url)
    }
    if (this.props.opacity !== prevProps.opacity) {
      this.leafletElement.setOpacity(this.props.opacity)
    }
  }

  render () {
    return null
  }
}<|MERGE_RESOLUTION|>--- conflicted
+++ resolved
@@ -1,9 +1,4 @@
-<<<<<<< HEAD
-import { PropTypes } from 'react';
-import { imageOverlay } from 'leaflet';
-=======
 /* @flow */
->>>>>>> 55446367
 
 import { imageOverlay } from 'leaflet'
 import { PropTypes } from 'react'
@@ -19,17 +14,10 @@
     url: PropTypes.string.isRequired,
   };
 
-<<<<<<< HEAD
-  componentWillMount() {
-    super.componentWillMount();
-    const { bounds, map: _map, layerContainer: _lc, url, ...props } = this.props;
-    this.leafletElement = imageOverlay(url, bounds, props);
-=======
   componentWillMount () {
     super.componentWillMount()
     const { bounds, url, ...props } = this.props
     this.leafletElement = imageOverlay(url, bounds, props)
->>>>>>> 55446367
   }
 
   componentDidUpdate (prevProps: Object) {
