--- conflicted
+++ resolved
@@ -11,17 +11,10 @@
     data: PropTypes.oneOfType([PropTypes.array, PropTypes.object]).isRequired,
   };
 
-<<<<<<< HEAD
-  componentWillMount() {
-    super.componentWillMount();
-    const { data, map: _map, layerContainer: _lc, ...props } = this.props;
-    this.leafletElement = geoJson(data, props);
-=======
   componentWillMount () {
     super.componentWillMount()
     const { data, ...props } = this.props
     this.leafletElement = geoJson(data, props)
->>>>>>> 55446367
   }
 
   componentDidUpdate (prevProps: Object) {
