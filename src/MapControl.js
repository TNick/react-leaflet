/* @flow */

import { Component } from 'react'
import warning from 'warning'

import controlPositionType from './types/controlPosition'
import mapType from './types/map'

export default class MapControl extends Component {
  leafletElement: Object;

  static propTypes = {
    position: controlPositionType,
  };

  static contextTypes = {
    map: mapType,
  };

  componentDidMount () {
    this.leafletElement.addTo(this.context.map)
  }

  componentDidUpdate (prevProps: Object) {
    if (this.props.position !== prevProps.position) {
      this.leafletElement.setPosition(this.props.position)
    }
  }

<<<<<<< HEAD
  componentWillUnmount() {
    this.leafletElement.remove();
=======
  componentWillUnmount () {
    this.leafletElement.removeFrom(this.context.map)
>>>>>>> 55446367
  }

  getLeafletElement () {
    warning(false, 'The "getLeafletElement()" method is deprecated and will be removed in the next version, simply use the "leafletElement" property instead.')
    return this.leafletElement
  }

  render () {
    return null
  }
}<|MERGE_RESOLUTION|>--- conflicted
+++ resolved
@@ -7,8 +7,6 @@
 import mapType from './types/map'
 
 export default class MapControl extends Component {
-  leafletElement: Object;
-
   static propTypes = {
     position: controlPositionType,
   };
@@ -27,14 +25,11 @@
     }
   }
 
-<<<<<<< HEAD
-  componentWillUnmount() {
-    this.leafletElement.remove();
-=======
   componentWillUnmount () {
     this.leafletElement.removeFrom(this.context.map)
->>>>>>> 55446367
   }
+
+  leafletElement: Object;
 
   getLeafletElement () {
     warning(false, 'The "getLeafletElement()" method is deprecated and will be removed in the next version, simply use the "leafletElement" property instead.')
