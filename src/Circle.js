/* @flow */

import { circle } from 'leaflet'
import { PropTypes } from 'react'

import latlngType from './types/latlng'
import Path from './Path'

export default class Circle extends Path {
  static propTypes = {
    center: latlngType.isRequired,
    radius: PropTypes.number.isRequired,
  };

<<<<<<< HEAD
  componentWillMount() {
    super.componentWillMount();
    const { center, map: _map, layerContainer: _lc, ...props } = this.props;
    this.leafletElement = circle(center, props);
=======
  componentWillMount () {
    super.componentWillMount()
    const { center, radius, ...props } = this.props
    this.leafletElement = circle(center, radius, props)
>>>>>>> 55446367
  }

  componentDidUpdate (prevProps: Object) {
    if (this.props.center !== prevProps.center) {
      this.leafletElement.setLatLng(this.props.center)
    }
    if (this.props.radius !== prevProps.radius) {
      this.leafletElement.setRadius(this.props.radius)
    }
    this.setStyleIfChanged(prevProps, this.props)
  }
}<|MERGE_RESOLUTION|>--- conflicted
+++ resolved
@@ -12,17 +12,10 @@
     radius: PropTypes.number.isRequired,
   };
 
-<<<<<<< HEAD
-  componentWillMount() {
-    super.componentWillMount();
-    const { center, map: _map, layerContainer: _lc, ...props } = this.props;
-    this.leafletElement = circle(center, props);
-=======
   componentWillMount () {
     super.componentWillMount()
     const { center, radius, ...props } = this.props
     this.leafletElement = circle(center, radius, props)
->>>>>>> 55446367
   }
 
   componentDidUpdate (prevProps: Object) {
