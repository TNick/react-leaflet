--- conflicted
+++ resolved
@@ -14,17 +14,10 @@
     ]).isRequired,
   };
 
-<<<<<<< HEAD
-  componentWillMount() {
-    super.componentWillMount();
-    const { map: _map, layerContainer: _lc, positions, ...props } = this.props;
-    this.leafletElement = polygon(positions, props);
-=======
   componentWillMount () {
     super.componentWillMount()
     const { positions, ...props } = this.props
     this.leafletElement = polygon(positions, props)
->>>>>>> 55446367
   }
 
   componentDidUpdate (prevProps: Object) {
