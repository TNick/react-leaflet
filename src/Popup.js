--- conflicted
+++ resolved
@@ -1,11 +1,6 @@
-<<<<<<< HEAD
-import React, { Children, PropTypes } from 'react';
+import { Children, PropTypes } from 'react';
+import { render, unmountComponentAtNode } from 'react-dom';
 import { Map, popup } from 'leaflet';
-=======
-import React from 'react';
-import { renderToStaticMarkup } from 'react-dom/server';
-import { popup } from 'leaflet';
->>>>>>> 9a8e11ea
 
 import latlngType from './types/latlng';
 import MapComponent from './MapComponent';
@@ -27,7 +22,6 @@
     this.leafletElement.on('close', ::this.removePopupContent);
   }
 
-<<<<<<< HEAD
   componentDidMount() {
     const { map, popupContainer, position } = this.props;
     const el = this.leafletElement;
@@ -40,19 +34,6 @@
       // Attach to a Map
       if (position) {
         el.setLatLng(position);
-=======
-  componentDidUpdate(prevProps) {
-    const { children, map, popupContainer, position, ...props } = this.props;
-    if (children !== prevProps.children) {
-      const content = renderToStaticMarkup(children);
-      if (popupContainer) {
-        popupContainer.bindPopup(content, props);
-      }
-      else {
-        const el = this.leafletElement;
-        el.setContent(content);
-        if (position !== prevProps.position) el.setLatLng(position);
->>>>>>> 9a8e11ea
       }
       el.openOn(map);
     }
@@ -76,10 +57,9 @@
     this.props.map.removeLayer(this.leafletElement);
   }
 
-<<<<<<< HEAD
   renderPopupContent() {
     if (this.props.children) {
-      React.render(
+      render(
         Children.only(this.props.children),
         this.leafletElement._contentNode
       );
@@ -87,22 +67,6 @@
       this.leafletElement._updateLayout();
       this.leafletElement._updatePosition();
       this.leafletElement._adjustPan();
-=======
-  render() {
-    const { children, map, popupContainer, position, ...props } = this.props;
-    if (children) {
-      const content = renderToStaticMarkup(children);
-      // Attach to container component
-      if (popupContainer) {
-        popupContainer.bindPopup(content, props);
-        return null;
-      }
-      // Attach to a Map
-      const el = this.leafletElement;
-      el.setContent(content);
-      if (position) el.setLatLng(position);
-      el.openOn(map);
->>>>>>> 9a8e11ea
     }
     else {
       this.removePopupContent();
@@ -110,7 +74,7 @@
   }
 
   removePopupContent() {
-    React.unmountComponentAtNode(this.leafletElement._contentNode);
+    unmountComponentAtNode(this.leafletElement._contentNode);
   }
 
   render() {
