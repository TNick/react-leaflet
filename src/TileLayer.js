/* @flow */

import { tileLayer } from 'leaflet'
import { PropTypes } from 'react'

import BaseTileLayer from './BaseTileLayer'

export default class TileLayer extends BaseTileLayer {
  static propTypes = {
    url: PropTypes.string.isRequired,
  };

<<<<<<< HEAD
  componentWillMount() {
    super.componentWillMount();
    const { map: _map, layerContainer: _lc, url, ...props } = this.props;
    this.leafletElement = tileLayer(url, props);
=======
  componentWillMount () {
    super.componentWillMount()
    const { url, ...props } = this.props
    this.leafletElement = tileLayer(url, props)
>>>>>>> 55446367
  }

  componentDidUpdate (prevProps: Object) {
    super.componentDidUpdate(prevProps)
    const { url } = this.props
    if (url !== prevProps.url) {
      this.leafletElement.setUrl(url)
    }
  }
}<|MERGE_RESOLUTION|>--- conflicted
+++ resolved
@@ -10,17 +10,10 @@
     url: PropTypes.string.isRequired,
   };
 
-<<<<<<< HEAD
-  componentWillMount() {
-    super.componentWillMount();
-    const { map: _map, layerContainer: _lc, url, ...props } = this.props;
-    this.leafletElement = tileLayer(url, props);
-=======
   componentWillMount () {
     super.componentWillMount()
     const { url, ...props } = this.props
     this.leafletElement = tileLayer(url, props)
->>>>>>> 55446367
   }
 
   componentDidUpdate (prevProps: Object) {
