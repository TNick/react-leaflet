--- conflicted
+++ resolved
@@ -1,9 +1,4 @@
-<<<<<<< HEAD
-import { PropTypes } from 'react';
-import { polyline } from 'leaflet';
-=======
 /* @flow */
->>>>>>> 55446367
 
 import { polyline } from 'leaflet'
 
@@ -12,23 +7,13 @@
 
 export default class Polyline extends Path {
   static propTypes = {
-    positions: PropTypes.oneOfType([
-      latlngListType,
-      PropTypes.arrayOf(latlngListType),
-    ]).isRequired,
+    positions: latlngListType.isRequired,
   };
 
-<<<<<<< HEAD
-  componentWillMount() {
-    super.componentWillMount();
-    const { map: _map, layerContainer: _lc, positions, ...props } = this.props;
-    this.leafletElement = polyline(positions, props);
-=======
   componentWillMount () {
     super.componentWillMount()
     const { positions, ...props } = this.props
     this.leafletElement = polyline(positions, props)
->>>>>>> 55446367
   }
 
   componentDidUpdate (prevProps: Object) {
