--- conflicted
+++ resolved
@@ -28,12 +28,7 @@
       }
 
       render() {
-<<<<<<< HEAD
-        const children = this.getClonedChildrenWithProps({parent: true});
-        return <div>{children}</div>;
-=======
         return <div>{this.props.children}</div>;
->>>>>>> 55446367
       }
     }
 
