--- conflicted
+++ resolved
@@ -26,26 +26,8 @@
 
   it('binds the event', () => {
     const callback = jest.genMockFn();
-<<<<<<< HEAD
-    const component = <Component onClick={callback} />;
-    const instance = render(component, document.getElementById('test'));
-
-    instance.fireLeafletEvent('click');
-    expect(callback.mock.calls.length).toBe(1);
-  });
-
-  it('binds events as Leaflet events', () => {
-    document.body.innerHTML = '<div id="test"></div>';
-
-    const callback = jest.genMockFn();
-    const component = <Component onClick={callback} />;
-    const instance = render(component, document.getElementById('test'));
-
-    instance.fireLeafletEvent('click');
-=======
     const component = renderIntoDocument(<TestComponent onClick={callback} />);
     component.fireLeafletEvent('click');
->>>>>>> 55446367
     expect(callback.mock.calls.length).toBe(1);
   });
 
