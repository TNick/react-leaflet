/* global describe, expect, it, jest */

import Leaflet from 'leaflet';
import React from 'react';
import { renderIntoDocument } from 'react-addons-test-utils';

import { Map, Marker, TileLayer } from '../src/';

jest.unmock('../src/BaseTileLayer');
jest.unmock('../src/index');
jest.unmock('../src/Map');
jest.unmock('../src/MapComponent');
jest.unmock('../src/MapControl');
jest.unmock('../src/MapLayer');
jest.unmock('../src/Marker');
jest.unmock('../src/Path');
jest.unmock('../src/TileLayer');
jest.unmock('../src/types/bounds');
jest.unmock('../src/types/index');
jest.unmock('../src/types/latlng');

// Stub out a map related function that doesn't work without a real DOM
import Leaflet from 'leaflet';
Leaflet.Map.prototype.getSize = () => {
  return new L.Point(1024, 768);
}


describe('Marker', () => {
  it('adds the marker to the map', () => {
<<<<<<< HEAD

=======
    Leaflet.marker = jest.genMockFunction();
>>>>>>> 55446367
    const position = [0, 0];

    renderIntoDocument(
      <Map center={position} zoom={10}>
        <TileLayer url='http://{s}.tile.osm.org/{z}/{x}/{y}.png' />
        <Marker position={position} />
      </Map>
    );

    expect(Leaflet.marker.mock.calls[0][0]).toBe(position);
  });
});<|MERGE_RESOLUTION|>--- conflicted
+++ resolved
@@ -19,20 +19,9 @@
 jest.unmock('../src/types/index');
 jest.unmock('../src/types/latlng');
 
-// Stub out a map related function that doesn't work without a real DOM
-import Leaflet from 'leaflet';
-Leaflet.Map.prototype.getSize = () => {
-  return new L.Point(1024, 768);
-}
-
-
 describe('Marker', () => {
   it('adds the marker to the map', () => {
-<<<<<<< HEAD
-
-=======
     Leaflet.marker = jest.genMockFunction();
->>>>>>> 55446367
     const position = [0, 0];
 
     renderIntoDocument(
