--- conflicted
+++ resolved
@@ -1,10 +1,6 @@
 {
   "name": "react-leaflet",
-<<<<<<< HEAD
-  "version": "0.11.3",
-=======
   "version": "0.12.0",
->>>>>>> 55446367
   "homepage": "https://github.com/PaulLeCam/react-leaflet",
   "authors": [
     "Paul Le Cam <paul@ulem.net>"
