--- conflicted
+++ resolved
@@ -1,4 +1,3 @@
-<<<<<<< HEAD
 ## v1.0.0-beta.3 (2016-08-26)
 
 - Fixed `Tooltip` removal handling.
@@ -21,7 +20,7 @@
 - All components now extend from `React.PureComponent` instead of `React.Component`, as such React v15.3.0+ is now required.
 - Added `GridLayer`.
 - Added `useFlyTo: bool` property to `Map` to use `flyTo` instead of `setView` and `flyToBounds` instead of `fitBounds` when changing the map's view or bounds ([PR #148](https://github.com/PaulLeCam/react-leaflet/pull/192) by *jgimbel*).
-=======
+
 ## v0.12.3 (2016-09-21)
 
 Fixed events bindind in UMD build.
@@ -30,7 +29,6 @@
 
 - Updated propTypes to allow polygons with holes in `MultiPolygon` ([PR #218](https://github.com/PaulLeCam/react-leaflet/pull/218) by *ernoaapa*).
 - Fixed badly named `ScaleControl` class.
->>>>>>> 786474c9
 
 ## v0.12.1 (2016-07-08)
 
