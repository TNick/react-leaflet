--- conflicted
+++ resolved
@@ -1,7 +1,3 @@
-<<<<<<< HEAD
-## v0.11.3 (2016-04-28)
-
-=======
 ## v0.12.0 (2016-06-25)
 
 - [BREAKING] Moved Leaflet instances injection from props to [context](https://facebook.github.io/react/docs/context.html). All components provided by this lib should continue to work as expected, but custom components need to be updated. Read the [UPGRADING](UPGRADING.md) file for more information.
@@ -28,7 +24,6 @@
 
 ## v0.11.3 (2016-04-28)
 
->>>>>>> 55446367
 Made the `draggable` property in `Marker` dynamic ([PR #148](https://github.com/PaulLeCam/react-leaflet/pull/148) by *riolowry*).
 
 ## v0.11.2 (2016-04-25)
