<<<<<<< HEAD
## v2.0.0 (to be released)

Changes from v1.9.1:

- [BREAKING] Updated React dependency to v16.3.
- [BREAKING] Replaced React context usage with new APIs introduced in React v16.3.
- [BREAKING] Removed PropTypes.
- [BREAKING] Dropped support for IE < 11.
- [React Portals](https://reactjs.org/docs/portals.html) are now used to render the `DivOverlay` and therefore `Popup` and `Tooltip` components, enabling context propagation ([PR #475](https://github.com/PaulLeCam/react-leaflet/pull/475) by _hannesj_).
- Replaced wrapping `div` elements with `Fragment`.
- Added `ControlledLayer` abstract class export.
- [website] Added `react-leaflet-nmscale` plugin ([PR #479](https://github.com/PaulLeCam/react-leaflet/pull/479) by _anajavi_).
- [website] Added 3 plugins ([PR #482](https://github.com/PaulLeCam/react-leaflet/pull/482) by _fullhdpixel_).
- [website] Updated docs for abstract classes and usage for custom components.
=======
## v2.0.0-rc.3 (2018-07-02)

Added `collapsed` as dynamic property to `LayersControl`.
>>>>>>> 111eb912

## v2.0.0-rc.2 (2018-06-28)

- Added `ControlledLayer` abstract class export.
- [website] Updated docs for abstract classes and usage for custom components.

## v2.0.0-rc.1 (2018-06-10)

- [website] Added `react-leaflet-nmscale` plugin ([PR #479](https://github.com/PaulLeCam/react-leaflet/pull/479) by _anajavi_).
- [website] Added 3 plugins ([PR #482](https://github.com/PaulLeCam/react-leaflet/pull/482) by _fullhdpixel_).

## v2.0.0-beta.1 (2018-05-26)

- [BREAKING] Updated React dependency to v16.3.
- [BREAKING] Replaced React context usage with new APIs introduced in React v16.3.
- [BREAKING] Removed PropTypes.
- [BREAKING] Dropped support for IE < 11.
- [React Portals](https://reactjs.org/docs/portals.html) are now used to render the `DivOverlay` and therefore `Popup` and `Tooltip` components, enabling context propagation ([PR #475](https://github.com/PaulLeCam/react-leaflet/pull/475) by _hannesj_).
- Replaced wrapping `div` elements with `Fragment`.

## v1.9.1 (2018-03-22)

- Added check for open popup to rendering logic ([PR #464](https://github.com/PaulLeCam/react-leaflet/pull/464) by _olabalboa_).
- [website] Added plugins ([PR #463](https://github.com/PaulLeCam/react-leaflet/pull/463) by _mhasbie_).

## v1.9.0 (2018-03-14)

- Fixed event listeners removal in `Map` ([PR #459](https://github.com/PaulLeCam/react-leaflet/pull/459) by _andersonveiga_).
- Added support for dynamic handlers in `Map` ([PR #452](https://github.com/PaulLeCam/react-leaflet/pull/452) by _jonathanchrisp_).
- Added `DivOverlay` component as base class for `Popup` and `Tooltip`, now supporting dynamic `className` prop.
- [website] Updated Docusaurus, with added on-page navigation sidebar.

## v1.8.2 (2018-02-26)

- Fixed `Map` unmounting when `preferCanvas` is set.
- Added `es` folder to npm package ([PR #449](https://github.com/PaulLeCam/react-leaflet/pull/449) by _jonathanchrisp_).
- [website] Fixed link in examples page.
- [internal] Updated examples to webpack 4.

## v1.8.1 (2018-02-21)

- Fixed `Tooltip` component unmounting.
- Updated Flow support for v0.66 ([PR #447](https://github.com/PaulLeCam/react-leaflet/pull/447) by _slek22_).
- [website] Fixed typo ([PR #440](https://github.com/PaulLeCam/react-leaflet/pull/440) by _BartWaardenburg_).
- [website] Added plugins ([PR #446](https://github.com/PaulLeCam/react-leaflet/pull/446) by _mhasbie_).

## v1.8.0 (2018-01-15)

React-Leaflet now has a website! Check out [react-leaflet.js.org](https://react-leaflet.js.org/) to browse the documentation.\
If you wish to help out improving the website, [this issue is a good starting point](https://github.com/PaulLeCam/react-leaflet/issues/434)!

- Updated documentation and dependency to
  [Leaflet v1.3](http://leafletjs.com/2018/01/15/leaflet-1.3.0.html).
- Added `HTMLImageElement` support to `ImageOverlay` (new in Leaflet v1.3).
- [website] Setup using Docusaurus.
- [website] Fixed links to examples ([PR #430](https://github.com/PaulLeCam/react-leaflet/pull/430) by _subelsky_).

## v1.7.8 (2017-12-03)

Update `Popup` and `Tooltip` layout after render
([PR #423](https://github.com/PaulLeCam/react-leaflet/pull/423) by _jeffchan_).

## v1.7.7 (2017-11-27)

More permissive support for the `className` prop of `Map`.

## v1.7.6 (2017-11-23)

- Fixed supporting `Popup` children in `CircleMarker`.
- Fixed updating multiple classes in the `className` prop of `Map`.

## v1.7.5 (2017-11-20)

Fixed unmounting `Tooltip` with `interactive` prop.

## v1.7.4 (2017-11-10)

Updated Flow types for Flow v0.59
([PR #412](https://github.com/PaulLeCam/react-leaflet/pull/412) by _rsolomon_).

## v1.7.3 (2017-11-04)

Fixed `Tooltip` teardown logic.

## v1.7.2 (2017-10-31)

- Updated docs to use `https` for URLs ([PR #403](https://github.com/PaulLeCam/react-leaflet/pull/403) by _sehaas_).
- Fixed initial props in `WMSTileLayer` ([PR #405](https://github.com/PaulLeCam/react-leaflet/pull/405) by _markhepburn_).
- Added tests for viewport and teardown logic in the `Map` component ([PR #406](https://github.com/PaulLeCam/react-leaflet/pull/406) by _uxtx_).

## v1.7.1 (2017-10-09)

- Added UMD build to CDNJS ([PR #11863 in cdnjs/cdnjs](https://github.com/cdnjs/cdnjs/pull/11863) and [#390](https://github.com/PaulLeCam/react-leaflet/pull/390) by _extend1994_).
- Fixed setting the default pane for `Popup` and `Tooltip` ([PR #394](https://github.com/PaulLeCam/react-leaflet/pull/394) by _RichardWithnell_).

## v1.7.0 (2017-09-26)

- [internal] Added support for building the library using node 6 ([PR #376](https://github.com/PaulLeCam/react-leaflet/pull/376) by _tusbar_).
- Added support for React v16 as peer dependency.

## v1.6.6 (2017-09-05)

- Fixed `Path` options.
- Fixed `WMSTileLayer` options.

## v1.6.5 (2017-08-31)

- [doc] Added `react-leaflet-sidebarv2` to the plugins documentation ([PR #369](https://github.com/PaulLeCam/react-leaflet/pull/369) by _markhepburn_).
- Fixed Flow types in `Map` and `Popup`.

## v1.6.4 (2017-08-24)

Fixed `positions` proptype in `Polyline`.

## v1.6.3 (2017-08-21)

Fixed support for Flow types.

## v1.6.2 (2017-08-21)

Added support for Flow types in CommonJS and ESM builds as Flow comments.

## v1.6.1 (2017-08-20)

- Fixed `GridLayer` inheriting `maxZoom` and `minZoom` from `Map`.
- Fixed regression introduced in v1.6.0 with `ScaleControl`.

## v1.6.0 (2017-08-20)

- [internal] Updated build process ([PR #359](https://github.com/PaulLeCam/react-leaflet/pull/359) by _tusbar_) - see the [UPGRADING guide](UPGRADING.md) for more information if you're relying on internals.
- [internal] Fixed hot module reloading in examples ([PR #360](https://github.com/PaulLeCam/react-leaflet/pull/360) by _tusbar_).
- Updated Flow types to support Flow v0.53.

## v1.5.0 (2017-08-10)

Updated documentation and dependency to [Leaflet v1.2](http://leafletjs.com/2017/08/08/leaflet-1.2.0.html).

## v1.4.1 (2017-07-25)

Fixed allowing a `zoom` value of `0` in `Map`.

## v1.4.0 (2017-06-28)

This release now requires Leaflet v1.1+ as a peer dependency in order to add support for the [new features introduced by Leaflet in this release](http://leafletjs.com/2017/06/27/leaflet-1.1.0.html):

- Added support for dynamic `zIndex` property to `ImageOverlay`.
- Added [`VideoOverlay` component](https://github.com/PaulLeCam/react-leaflet/blob/master/docs/Components.md#videooverlay).
- Moved the `prop-types` dependency to `peerDependencies`.

See the [relevant section of the upgrading guide](https://github.com/PaulLeCam/react-leaflet/blob/master/UPGRADING.md#v14) for more information.

## v1.3.1 (2017-06-20)

Fixed Popup auto-panning.

## v1.3.0 (2017-06-11)

- Added `viewport` property to `Map`, as an alternative and complementary way to manipulate the map's viewport.
- Added `onViewportChange` and `onViewportChanged` callbacks to `Map` as a simplified way to track the map's viewport changes.
- Added `onClose` and `onOpen` callbacks to `Popup`.
- Added `onClose` and `onOpen` callbacks to `Tooltip`.

## v1.2.2 (2017-06-07)

Fixed updating the Map's `zoom` when not previously set.

## v1.2.1 (2017-06-01)

Removed leftover `console.log()` in `Polygon`.

## v1.2.0 (2017-05-24)

- Added support for dynamic `bounds` property in `ImageOverlay`, [PR #326](https://github.com/PaulLeCam/react-leaflet/pull/328) by _Gjum_.
- Added `whenReady` property to `Map`, running the provided function according to [Leaflet's documentation](http://leafletjs.com/reference-1.0.3.html#map-whenready).

## v1.1.7 (2017-05-20)

- Fixed DOM leak when unmounting an unclosed popup, [PR #326](https://github.com/PaulLeCam/react-leaflet/pull/326) by _DirtyHairy_.
- [doc] Updated Leaflet documentation links, [PR #324](https://github.com/PaulLeCam/react-leaflet/pull/324) by _Chris-Petty_.
- [doc] Fixed "quick start" link, [PR #321](https://github.com/PaulLeCam/react-leaflet/pull/321) by _mojo5000_.
- [doc] Added react-leaflet-ant-path to the plugins documentation, [PR #318](https://github.com/PaulLeCam/react-leaflet/pull/318) by _rubenspgcavalcante_.

## v1.1.6 (2017-04-10)

- Added support for React v15.5, fixes PropTypes warning.
- [internal] Use Prettier code formatting.

## v1.1.5 (2017-04-05)

Filter falsy values as event handlers, [PR #308](https://github.com/PaulLeCam/react-leaflet/pull/308) by _awinograd_.

## v1.1.4 (2017-03-22)

Fixed updating some properties in `TileLayer` and `WMSTileLayer`.

## v1.1.3 (2017-03-15)

Fixed regressions in `GridLayer` and Babel configuration.

## v1.1.2 (2017-03-14)

Make `GridLayer` inherit `maxZoom` and `minZoom` properties from `Map`.

## v1.1.1 (2017-03-06)

- The UMD build is now created using Webpack 2.
- Fixed supporting multiple children in `Marker`.
- [internal] Updated Webpack to v2.
- [internal] Small refactoring of the `Map` component.
- [doc] Various improvements, including PRs [#280](https://github.com/PaulLeCam/react-leaflet/pull/280) by _h4_, [#282](https://github.com/PaulLeCam/react-leaflet/pull/282) by _cwalv_ and [#283](https://github.com/PaulLeCam/react-leaflet/pull/283) by _YUzhva_.

## v1.1.0 (2017-01-11)

- Added support for `Popup` and `Tooltip` children to `ImageOverlay` [PR #270](https://github.com/PaulLeCam/react-leaflet/pull/270) by _rjdestigter_.
- Added `createLeafletElement()` and `updateLeafletElement()` methods to simplify the abstraction between React's lifecycle hooks and Leaflet's APIs. See the [relevant section of the upgrading guide](https://github.com/PaulLeCam/react-leaflet/blob/master/UPGRADING.md#v11) for more information.

## v1.0.3 (2017-01-07)

Fixed updating the `className` property of `Map`.

## v1.0.2 (2016-12-19)

Fixed binding events in `FeatureGroup`.

## v1.0.1 (2016-11-26)

- Fixed updating `opacity` and `zIndex` in `WMSTileLayer` ([PR #259 ](https://github.com/PaulLeCam/react-leaflet/pull/259) by _YannickBochatay_).
- [doc] Added link to plugins documentation in README ([PR #258](https://github.com/PaulLeCam/react-leaflet/pull/258) by _jakehm_).

## v1.0.0 (2016-11-14)

Changes from v0.12.3:

- [BREAKING] Updated Leaflet dependency requirement to v1.0.0.
- [BREAKING] Renamed `GeoJson` to `GeoJSON` to match Leaflet's change.
- [BREAKING] Removed `MultiPolygon` and `MultiPolyline`, now supported by `Polygon` and `Polyline` respectively.
- [BREAKING] Removed `CanvasTileLayer`, replaced by `GridLayer`. See [Leaflet's documentation](http://leafletjs.com/reference-1.0.0.html#gridlayer).
- [BREAKING] Removed `getLeafletElement()` method in `MapComponent` and `MapControl`, deprecated since v0.12.0.
- [BREAKING] Removed `setIconDefaultImagePath()` helper, set `Leaflet.Icon.Default.imagePath` directly using Leaflet if you need.
- `Leaflet.Icon.Default.imagePath` is no longer set by default, as per Leaflet v1.0.0 it should be auto-detected.
- The `Map` component no longer creates an unique ID for its container if none is provided.
- Added `useFlyTo: bool` property to `Map` to use `flyTo` instead of `setView` and `flyToBounds` instead of `fitBounds` when changing the map's view or bounds ([PR #148](https://github.com/PaulLeCam/react-leaflet/pull/192) by _jgimbel_).
- Added `GridLayer`.
- Added `Pane` component introduced in Leaflet v1. ([PR #227](https://github.com/PaulLeCam/react-leaflet/pull/227) by _rjdestigter_).
- Added `Tooltip` component introduced in Leaflet v1. See [Leaflet's documentation](http://leafletjs.com/reference-1.0.0.html#tooltip) for usage.
- Added support for IE9 and IE10 ([PR #235](https://github.com/PaulLeCam/react-leaflet/pull/235) by _dettier_).
- Updated `WMSTileLayer` to support dynamic `url` and parameters.
- [internal] Fixed Flow errors ([PR #251](https://github.com/PaulLeCam/react-leaflet/pull/251) by _joeyrosztoczy_).
- [internal] Updated `MapLayer` to only create divs when necessary.
- [internal] Removed `BaseTileLayer`, replaced by `GridLayer`.
- [internal] Removed `bower.json` file.

## v1.0.0-rc.3 (2016-11-04)

Updated `WMSTileLayer` to support dynamic `url` property.

## v1.0.0-rc.2 (2016-10-20)

- Added `Pane` component introduced in Leaflet v1. ([PR #227](https://github.com/PaulLeCam/react-leaflet/pull/227) by _rjdestigter_).
- Added support for IE9 and IE10 ([PR #235](https://github.com/PaulLeCam/react-leaflet/pull/235) by _dettier_).
- Updated `WMSTileLayer` to support dynamic parameters.

## v1.0.0-rc.1 (2016-09-28)

- [BREAKING] Removed `setIconDefaultImagePath()` helper, set `Leaflet.Icon.Default.imagePath` directly using Leaflet if you need.
- Updated Leaflet dependency requirement to v1.0.0.
- `Leaflet.Icon.Default.imagePath` is no longer set by default, as per Leaflet v1.0.0 it should be auto-detected.

## v1.0.0-beta.3 (2016-08-26)

Fixed `Tooltip` removal handling.

## v1.0.0-beta.2 (2016-08-20)

- Added `Tooltip` component introduced in Leaflet v1.0.0-rc.2. See [Leaflet's documentation](http://leafletjs.com/reference-1.0.0.html#tooltip) for usage.
- Updated Leaflet dependency to v1.0.0-rc.3.
- Reverted basing components on `React.PureComponent`, they are now based on `React.Component`.

## v1.0.0-beta.1 (2016-07-30)

- [BREAKING] Renamed `GeoJson` to `GeoJSON` to match Leaflet's change.
- [BREAKING] Removed `MultiPolygon` and `MultiPolyline`, now supported by `Polygon` and `Polyline` respectively.
- [BREAKING] Removed `CanvasTileLayer`, replaced by `GridLayer`. See [Leaflet's documentation](http://leafletjs.com/reference-1.0.0.html#gridlayer).
- [BREAKING] Removed `getLeafletElement()` method in `MapComponent` and `MapControl`, deprecated since v0.12.0.
- Removed `BaseTileLayer`, replaced by `GridLayer`.
- Removed `bower.json` file.
- The `Map` component no longer creates an unique ID for its container if none is provided.
- All components now extend from `React.PureComponent` instead of `React.Component`, as such React v15.3.0+ is now required.
- Added `GridLayer`.
- Added `useFlyTo: bool` property to `Map` to use `flyTo` instead of `setView` and `flyToBounds` instead of `fitBounds` when changing the map's view or bounds ([PR #148](https://github.com/PaulLeCam/react-leaflet/pull/192) by _jgimbel_).

## v0.12.3 (2016-09-21)

Fixed events bindind in UMD build.

## v0.12.2 (2016-09-09)

- Updated propTypes to allow polygons with holes in `MultiPolygon` ([PR #218](https://github.com/PaulLeCam/react-leaflet/pull/218) by _ernoaapa_).
- Fixed badly named `ScaleControl` class.

## v0.12.1 (2016-07-08)

- Fixed unmounting `LayersControl` when the `Map` is unmounting as well.
- Added a [plugins](docs/Plugins.md) section to the [documentation](docs).

## v0.12.0 (2016-06-25)

- [BREAKING] Moved Leaflet instances injection from props to [context](https://facebook.github.io/react/docs/context.html). All components provided by this lib should continue to work as expected, but custom components need to be updated. Read the [UPGRADING](UPGRADING.md) file for more information.
- Deprecated `getLeafletElement()` method, simply use the `leafletElement` property instead.
- Documentation moved to the [docs](docs) folder and has been split into different files for better readability.

## v0.11.7 (2016-06-14)

Fixed removing layers from `LayersControl`.

## v0.11.6 (2016-06-09)

- Fixed allowing to set and update the `style` prop as a function in `GeoJson`.
- [internal] Added [lodash-webpack-plugin](https://github.com/lodash/lodash-webpack-plugin) to reduce the size of the UMD build.

## v0.11.5 (2016-05-14)

- Fixed updating `boundsOptions` in the `Map` without updating `bounds`.
- Fixed setting `opacity` and `zIndex` properties to `0` in tile layers.

## v0.11.4 (2016-05-05)

Fixed `TileLayer` properties update.

## v0.11.3 (2016-04-28)

Made the `draggable` property in `Marker` dynamic ([PR #148](https://github.com/PaulLeCam/react-leaflet/pull/148) by _riolowry_).

## v0.11.2 (2016-04-25)

Fixed layer removal in `LayersControl`.

## v0.11.1 (2016-04-17)

Fixed `map` property injection in `LayersControl` ([PR #142](https://github.com/PaulLeCam/react-leaflet/pull/142) by _Dahlgren_).

## v0.11.0 (2016-04-09)

- [BREAKING] Added `layerContainer` property as a consistent replacement for `map` or `layerGroup` ([PR #132](https://github.com/PaulLeCam/react-leaflet/pull/132) by _boromisp_). This is only breaking if you are creating custom components, as you will need to make sure to also inject the `layerContainer` property to children layers as you need to do with `map`.
- Changed `LayersControl` to be based on components:
  - Added `LayersControl.BaseLayer` container component to add a base layer to a `LayersControl`.
  - Added `LayersControl.Overlay` container component to add an overlay to a `LayersControl`.
  - `baseLayers` and `overlays` properties for `LayersControl` are still supported but deprecated. Using either of them will make the `LayersControl` behave the same way it does in versions < 0.11.
- Deprecated `onLeaflet...` properties for events, simply use `on...`, ex `onClick` instead of `onLeafletClick`.
- Added warnings for deprecated features, the same way React does. Make sure to address these warnings to ease the transition to future releases.
- Added React v15.0.0 support as peer dependency.
- [internal] Fixed `no-unused-vars` linting ([PR #131](https://github.com/PaulLeCam/react-leaflet/pull/131) by _boromisp_).

## v0.10.2 (2016-03-12)

- Added `animate` optional property to `Map` ([PR #126](https://github.com/PaulLeCam/react-leaflet/pull/126) by _mariusandra_).
- Added React v15.0.0-rc.1 support as peer dependency.

## v0.10.1 (2016-02-22)

- Added the popup container as source layer to `Popup` creation, fixes [#113](https://github.com/PaulLeCam/react-leaflet/issues/113) ([PR #112](https://github.com/PaulLeCam/react-leaflet/pull/112) by _amarant_).
- [internal] Updated Lodash to v4.

## v0.10.0 (2015-12-22)

- Added `AttributionControl`, `LayersControl` and `ScaleControl` ([PR #100](https://github.com/PaulLeCam/react-leaflet/pull/100) by _jonboiser_).
- Added example to render a list of custom Markers ([PR #104](https://github.com/PaulLeCam/react-leaflet/pull/104) by _varya_).
- [internal] Updated Babel to v6.

## v0.9.0 (2015-11-12)

- Removed `PopupContainer` component, extended internally by other components.
- `FeatureGroup` now expects its layers to be passed as children, like `LayerGroup`.
- Added `renderChildrenWithProps()` to `MapLayer`, used internally by the library.
- Added `MapControl` as base component for controls.
- Added `ZoomControl`.

## v0.8.1 (2015-10-21)

Fix `PropTypes` export.

## v0.8.0 (2015-10-07)

Changes from v0.7.0:

- Updated React to v0.14.0.
- Added ReactDOM v0.14.0 to peer dependencies.
- `Popup` now renders its contents using `ReactDOM.render()` and therefore supports dynamic children.
- `Map` now supports dynamic `bounds` and `maxBounds` properties ([#72](https://github.com/PaulLeCam/react-leaflet/pull/72)).
- Added `LayerGroup` component ([#58](https://github.com/PaulLeCam/react-leaflet/pull/58)).

## v0.8.0-rc.3 (2015-09-29)

- Added `LayerGroup` component ([#58](https://github.com/PaulLeCam/react-leaflet/pull/58)).
- `Map` now supports dynamic `bounds` and `maxBounds` properties ([#72](https://github.com/PaulLeCam/react-leaflet/pull/72)).

## v0.8.0-rc.2 (2015-09-22)

Check if `Popup` content node exists before trying to unmount.

## v0.8.0-rc.1 (2015-09-16)

- Updated React to v0.14.0-rc1.
- Added ReactDOM v0.14.0-rc1 to peer dependencies.
- `Popup` now renders its contents using `ReactDOM.render()` and therefore supports dynamic children.

## v0.7.0 (2015-09-08)

- Updated Leaflet to v0.7.5.
- Added `Path` base component for vector layers, handling dynamic [Path options](http://leafletjs.com/reference.html#path-options) properties.
- Added support for holes in `Polygon`.
- [internal] Updated Jest to v0.5.
- [internal] Updated Gulpfile to use Babel.
- [internal] Added ESLint validation.

## v0.6.2 (2015-06-14)

Fix ignored events in `MapComponent`
([#41](https://github.com/PaulLeCam/react-leaflet/pull/41)).

## v0.6.1 (2015-05-22)

Fix `PopupContainer` export.

## v0.6.0 (2015-05-18)

- Added `style` property on the `Map` component.
- Replaced the `<noscript>` element in `PopupContainer` by a `<div>` to be properly updated.

## v0.5.0 (2015-05-02)

Set `icon`, `zIndexOffset` and `opacity` properties as dynamic on `Marker`.

## v0.4.1 (2015-04-06)

- Removed `getLeafletElement()` deprecation.
- Updated Babel to v5.

## v0.4.0 (2015-03-28)

Released v0.4.

## v0.4.0-rc.1 (2015-03-11)

React v0.13.0.

## v0.4.0-beta.1 (2015-03-08)

- Updated React dependency to v0.13.0-rc2:
  - Components are defined as ES6 classes.
  - Mixins are replaced by the base components `MapComponent`, `MapLayer`, `BaseTileLayer` and `PopupContainer`. All components extend from these.
  - The new [`React.cloneElement()`](https://facebook.github.io/react/blog/2015/03/03/react-v0.13-rc2.html#react.cloneelement) API is used instead of the deprecated `React.addons.cloneWithProps()` to pass the `map` property to the components.
  - The `map` property has been removed from the components `propTypes` definition as it is dynamically injected to its children by the `Map` component, React would [now warn it is not set](https://facebook.github.io/react/blog/2015/02/24/streamlining-react-elements.html#solution-early-proptype-warnings). It is still required by components to have access to the Leaflet object.
- Events can now be set as `on{Event}` rather than `onLeaflet{Event}`, ex `onClick` instead of `onLeafletClick`, as all events are proxied to Leaflet.
- Deprecated `getLeafletElement()` method, simply use the `leafletElement` property instead to access the Leaflet object created for a component.<|MERGE_RESOLUTION|>--- conflicted
+++ resolved
@@ -1,4 +1,3 @@
-<<<<<<< HEAD
 ## v2.0.0 (to be released)
 
 Changes from v1.9.1:
@@ -9,15 +8,15 @@
 - [BREAKING] Dropped support for IE < 11.
 - [React Portals](https://reactjs.org/docs/portals.html) are now used to render the `DivOverlay` and therefore `Popup` and `Tooltip` components, enabling context propagation ([PR #475](https://github.com/PaulLeCam/react-leaflet/pull/475) by _hannesj_).
 - Replaced wrapping `div` elements with `Fragment`.
+- Added `collapsed` as dynamic property to `LayersControl`.
 - Added `ControlledLayer` abstract class export.
 - [website] Added `react-leaflet-nmscale` plugin ([PR #479](https://github.com/PaulLeCam/react-leaflet/pull/479) by _anajavi_).
 - [website] Added 3 plugins ([PR #482](https://github.com/PaulLeCam/react-leaflet/pull/482) by _fullhdpixel_).
 - [website] Updated docs for abstract classes and usage for custom components.
-=======
+
 ## v2.0.0-rc.3 (2018-07-02)
 
 Added `collapsed` as dynamic property to `LayersControl`.
->>>>>>> 111eb912
 
 ## v2.0.0-rc.2 (2018-06-28)
 
