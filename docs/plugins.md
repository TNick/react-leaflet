---
id: plugins
title: Third-party plugins
---

A non-exhaustive list of plugins adding functionalities to React-Leaflet. Please
open pull requests to update this list!

⚠️ These plugins may not be compatible with React-Leaflet v2, make sure to check their documentation.

<<<<<<< HEAD
| Plugin                                                                                               | Compatible with v2 |
| ---------------------------------------------------------------------------------------------------- | ------------------ |
| [`react-leaflet-ant-path`](https://www.npmjs.com/package/react-leaflet-ant-path)                     | unknown            |
| [`react-leaflet-box-zoom`](https://www.npmjs.com/package/react-leaflet-box-zoom)                     | **yes**            |
| [`react-leaflet-bing`](https://www.npmjs.com/package/react-leaflet-bing)                             | unknown            |
| [`react-leaflet-choropleth`](https://www.npmjs.com/package/react-leaflet-choropleth)                 | unknown            |
| [`react-leaflet-cluster-layer`](https://www.npmjs.com/package/react-leaflet-cluster-layer)           | unknown            |
| [`react-leaflet-control`](https://www.npmjs.com/package/react-leaflet-control)                       | unknown            |
| [`react-leaflet-d3`](https://www.npmjs.com/package/react-leaflet-d3)                                 | unknown            |
| [`react-leaflet-deflate`](https://www.npmjs.com/package/react-leaflet-deflate)                       | unknown            |
| [`react-leaflet-distance-marker`](https://www.npmjs.com/package/react-leaflet-distance-marker)       | unknown            |
| [`react-leaflet-div-icon`](https://www.npmjs.com/package/react-leaflet-div-icon)                     | unknown            |
| [`react-leaflet-draggable-polyline`](https://www.npmjs.com/package/react-leaflet-draggable-polyline) | unknown            |
| [`react-leaflet-draw`](https://www.npmjs.com/package/react-leaflet-draw)                             | unknown            |
| [`react-leaflet-easyprint`](https://www.npmjs.com/package/react-leaflet-easyprint)                   | unknown            |
| [`react-leaflet-freedraw`](https://www.npmjs.com/package/react-leaflet-freedraw)                     | **yes**            |
| [`react-leaflet-fullscreen-control`](https://www.npmjs.com/package/react-leaflet-fullscreen-control) | unknown            |
| [`react-leaflet-geojson-cluster`](https://www.npmjs.com/package/react-leaflet-geojson-cluster)       | unknown            |
| [`react-leaflet-google`](https://www.npmjs.com/package/react-leaflet-google)                         | unknown            |
| [`react-leaflet-heatmap-layer`](https://www.npmjs.com/package/react-leaflet-heatmap-layer)           | unknown            |
| [`react-leaflet-locate-control`](https://www.npmjs.com/package/react-leaflet-locate-control)         | unknown            |
| [`react-leaflet-markercluster`](https://www.npmjs.com/package/react-leaflet-markercluster)           | unknown            |
| [`react-leaflet-marker-layer`](https://www.npmjs.com/package/react-leaflet-marker-layer)             | unknown            |
| [`react-leaflet-measure`](https://www.npmjs.com/package/react-leaflet-measure)                       | unknown            |
| [`react-leaflet-nmscale`](https://www.npmjs.com/package/@marfle/react-leaflet-nmscale)               | **yes**            |
| [`react-leaflet-pane`](https://www.npmjs.com/package/react-leaflet-pane)                             | unknown            |
| [`react-leaflet-rotatedmarker`](https://www.npmjs.com/package/react-leaflet-rotatedmarker)           | unknown            |
| [`react-leaflet-search`](https://www.npmjs.com/package/react-leaflet-search)                         | **yes**            |
| [`react-leaflet-shapefile`](https://www.npmjs.com/package/react-leaflet-shapefile)                   | unknown            |
| [`react-leaflet-sidebarv2`](https://www.npmjs.com/package/react-leaflet-sidebarv2)                   | unknown            |
| [`react-leaflet-vectorgrid`](https://www.npmjs.com/package/react-leaflet-vectorgrid)                 | unknown            |
| [`react-leaflet-zoom-display`](https://www.npmjs.com/package/react-leaflet-zoom-display)             | unknown            |
| [`react-leaflet-zoom-indicator`](https://www.npmjs.com/package/react-leaflet-zoom-indicator)         | unknown            |
| [`react-mapbox-components`](https://www.npmjs.com/package/react-mapbox-components)                   | unknown            |
=======
| Plugin                                                                                                           | Compatible with v2 |
| ---------------------------------------------------------------------------------------------------------------- | ------------------ |
| [`leaflet-react-track-player`](https://www.npmjs.com/package/leaflet-react-track-player)                         | unknown            |
| [`react-leaflet-ant-path`](https://www.npmjs.com/package/react-leaflet-ant-path)                                 | unknown            |
| [`react-leaflet-bing`](https://www.npmjs.com/package/react-leaflet-bing)                                         | **yes**            |
| [`react-leaflet-choropleth`](https://www.npmjs.com/package/react-leaflet-choropleth)                             | unknown            |
| [`react-leaflet-cluster-layer`](https://www.npmjs.com/package/react-leaflet-cluster-layer)                       | unknown            |
| [`react-leaflet-control`](https://www.npmjs.com/package/react-leaflet-control)                                   | unknown            |
| [`react-leaflet-d3`](https://www.npmjs.com/package/react-leaflet-d3)                                             | unknown            |
| [`react-leaflet-deflate`](https://www.npmjs.com/package/react-leaflet-deflate)                                   | unknown            |
| [`react-leaflet-distance-marker`](https://www.npmjs.com/package/react-leaflet-distance-marker)                   | unknown            |
| [`react-leaflet-distortable-imageoverlay`](https://www.npmjs.com/package/react-leaflet-distortable-imageoverlay) | **yes**            |
| [`react-leaflet-div-icon`](https://www.npmjs.com/package/react-leaflet-div-icon)                                 | unknown            |
| [`react-leaflet-draggable-polyline`](https://www.npmjs.com/package/react-leaflet-draggable-polyline)             | unknown            |
| [`react-leaflet-draw`](https://www.npmjs.com/package/react-leaflet-draw)                                         | unknown            |
| [`react-leaflet-easyprint`](https://www.npmjs.com/package/react-leaflet-easyprint)                               | unknown            |
| [`react-leaflet-freedraw`](https://www.npmjs.com/package/react-leaflet-freedraw)                                 | **yes**            |
| [`react-leaflet-fullscreen-control`](https://www.npmjs.com/package/react-leaflet-fullscreen-control)             | unknown            |
| [`react-leaflet-geojson-cluster`](https://www.npmjs.com/package/react-leaflet-geojson-cluster)                   | unknown            |
| [`react-leaflet-geojson-patterns`](https://www.npmjs.com/package/react-leaflet-geojson-patterns)                 | **yes**            |
| [`react-leaflet-google`](https://www.npmjs.com/package/react-leaflet-google)                                     | **yes**            |
| [`react-leaflet-heatmap-layer`](https://www.npmjs.com/package/react-leaflet-heatmap-layer)                       | unknown            |
| [`react-leaflet-locate-control`](https://www.npmjs.com/package/react-leaflet-locate-control)                     | **no**             |
| [`react-leaflet-markercluster`](https://www.npmjs.com/package/react-leaflet-markercluster)                       | unknown            |
| [`react-leaflet-marker-layer`](https://www.npmjs.com/package/react-leaflet-marker-layer)                         | unknown            |
| [`react-leaflet-measure`](https://www.npmjs.com/package/react-leaflet-measure)                                   | unknown            |
| [`react-leaflet-nmscale`](https://www.npmjs.com/package/@marfle/react-leaflet-nmscale)                           | **yes**            |
| [`react-leaflet-pane`](https://www.npmjs.com/package/react-leaflet-pane)                                         | unknown            |
| [`react-leaflet-rotatedmarker`](https://www.npmjs.com/package/react-leaflet-rotatedmarker)                       | unknown            |
| [`react-leaflet-search`](https://www.npmjs.com/package/react-leaflet-search)                                     | **yes**            |
| [`react-leaflet-shapefile`](https://www.npmjs.com/package/react-leaflet-shapefile)                               | **no**             |
| [`react-leaflet-sidebarv2`](https://www.npmjs.com/package/react-leaflet-sidebarv2)                               | unknown            |
| [`react-leaflet-sidetabs`](https://www.npmjs.com/package/react-leaflet-sidetabs)                                 | **yes**            |
| [`react-leaflet-vectorgrid`](https://www.npmjs.com/package/react-leaflet-vectorgrid)                             | unknown            |
| [`react-leaflet-wmts`](https://www.npmjs.com/package/react-leaflet-wmts)                                         | **yes**            |
| [`react-leaflet-zoom-display`](https://www.npmjs.com/package/react-leaflet-zoom-display)                         | unknown            |
| [`react-leaflet-zoom-indicator`](https://www.npmjs.com/package/react-leaflet-zoom-indicator)                     | unknown            |
| [`react-mapbox-components`](https://www.npmjs.com/package/react-mapbox-components)                               | unknown            |
>>>>>>> ab9ec002
<|MERGE_RESOLUTION|>--- conflicted
+++ resolved
@@ -8,46 +8,12 @@
 
 ⚠️ These plugins may not be compatible with React-Leaflet v2, make sure to check their documentation.
 
-<<<<<<< HEAD
-| Plugin                                                                                               | Compatible with v2 |
-| ---------------------------------------------------------------------------------------------------- | ------------------ |
-| [`react-leaflet-ant-path`](https://www.npmjs.com/package/react-leaflet-ant-path)                     | unknown            |
-| [`react-leaflet-box-zoom`](https://www.npmjs.com/package/react-leaflet-box-zoom)                     | **yes**            |
-| [`react-leaflet-bing`](https://www.npmjs.com/package/react-leaflet-bing)                             | unknown            |
-| [`react-leaflet-choropleth`](https://www.npmjs.com/package/react-leaflet-choropleth)                 | unknown            |
-| [`react-leaflet-cluster-layer`](https://www.npmjs.com/package/react-leaflet-cluster-layer)           | unknown            |
-| [`react-leaflet-control`](https://www.npmjs.com/package/react-leaflet-control)                       | unknown            |
-| [`react-leaflet-d3`](https://www.npmjs.com/package/react-leaflet-d3)                                 | unknown            |
-| [`react-leaflet-deflate`](https://www.npmjs.com/package/react-leaflet-deflate)                       | unknown            |
-| [`react-leaflet-distance-marker`](https://www.npmjs.com/package/react-leaflet-distance-marker)       | unknown            |
-| [`react-leaflet-div-icon`](https://www.npmjs.com/package/react-leaflet-div-icon)                     | unknown            |
-| [`react-leaflet-draggable-polyline`](https://www.npmjs.com/package/react-leaflet-draggable-polyline) | unknown            |
-| [`react-leaflet-draw`](https://www.npmjs.com/package/react-leaflet-draw)                             | unknown            |
-| [`react-leaflet-easyprint`](https://www.npmjs.com/package/react-leaflet-easyprint)                   | unknown            |
-| [`react-leaflet-freedraw`](https://www.npmjs.com/package/react-leaflet-freedraw)                     | **yes**            |
-| [`react-leaflet-fullscreen-control`](https://www.npmjs.com/package/react-leaflet-fullscreen-control) | unknown            |
-| [`react-leaflet-geojson-cluster`](https://www.npmjs.com/package/react-leaflet-geojson-cluster)       | unknown            |
-| [`react-leaflet-google`](https://www.npmjs.com/package/react-leaflet-google)                         | unknown            |
-| [`react-leaflet-heatmap-layer`](https://www.npmjs.com/package/react-leaflet-heatmap-layer)           | unknown            |
-| [`react-leaflet-locate-control`](https://www.npmjs.com/package/react-leaflet-locate-control)         | unknown            |
-| [`react-leaflet-markercluster`](https://www.npmjs.com/package/react-leaflet-markercluster)           | unknown            |
-| [`react-leaflet-marker-layer`](https://www.npmjs.com/package/react-leaflet-marker-layer)             | unknown            |
-| [`react-leaflet-measure`](https://www.npmjs.com/package/react-leaflet-measure)                       | unknown            |
-| [`react-leaflet-nmscale`](https://www.npmjs.com/package/@marfle/react-leaflet-nmscale)               | **yes**            |
-| [`react-leaflet-pane`](https://www.npmjs.com/package/react-leaflet-pane)                             | unknown            |
-| [`react-leaflet-rotatedmarker`](https://www.npmjs.com/package/react-leaflet-rotatedmarker)           | unknown            |
-| [`react-leaflet-search`](https://www.npmjs.com/package/react-leaflet-search)                         | **yes**            |
-| [`react-leaflet-shapefile`](https://www.npmjs.com/package/react-leaflet-shapefile)                   | unknown            |
-| [`react-leaflet-sidebarv2`](https://www.npmjs.com/package/react-leaflet-sidebarv2)                   | unknown            |
-| [`react-leaflet-vectorgrid`](https://www.npmjs.com/package/react-leaflet-vectorgrid)                 | unknown            |
-| [`react-leaflet-zoom-display`](https://www.npmjs.com/package/react-leaflet-zoom-display)             | unknown            |
-| [`react-leaflet-zoom-indicator`](https://www.npmjs.com/package/react-leaflet-zoom-indicator)         | unknown            |
-| [`react-mapbox-components`](https://www.npmjs.com/package/react-mapbox-components)                   | unknown            |
-=======
+
 | Plugin                                                                                                           | Compatible with v2 |
 | ---------------------------------------------------------------------------------------------------------------- | ------------------ |
 | [`leaflet-react-track-player`](https://www.npmjs.com/package/leaflet-react-track-player)                         | unknown            |
 | [`react-leaflet-ant-path`](https://www.npmjs.com/package/react-leaflet-ant-path)                                 | unknown            |
+| [`react-leaflet-box-zoom`](https://www.npmjs.com/package/react-leaflet-box-zoom)                                 | **yes**            |
 | [`react-leaflet-bing`](https://www.npmjs.com/package/react-leaflet-bing)                                         | **yes**            |
 | [`react-leaflet-choropleth`](https://www.npmjs.com/package/react-leaflet-choropleth)                             | unknown            |
 | [`react-leaflet-cluster-layer`](https://www.npmjs.com/package/react-leaflet-cluster-layer)                       | unknown            |
@@ -81,5 +47,4 @@
 | [`react-leaflet-wmts`](https://www.npmjs.com/package/react-leaflet-wmts)                                         | **yes**            |
 | [`react-leaflet-zoom-display`](https://www.npmjs.com/package/react-leaflet-zoom-display)                         | unknown            |
 | [`react-leaflet-zoom-indicator`](https://www.npmjs.com/package/react-leaflet-zoom-indicator)                     | unknown            |
-| [`react-mapbox-components`](https://www.npmjs.com/package/react-mapbox-components)                               | unknown            |
->>>>>>> ab9ec002
+| [`react-mapbox-components`](https://www.npmjs.com/package/react-mapbox-components)                               | unknown            |