(function webpackUniversalModuleDefinition(root, factory) {
	if(typeof exports === 'object' && typeof module === 'object')
		module.exports = factory(require("leaflet"), require("react"), require("react-dom"));
	else if(typeof define === 'function' && define.amd)
		define(["leaflet", "react", "react-dom"], factory);
	else if(typeof exports === 'object')
		exports["ReactLeaflet"] = factory(require("leaflet"), require("react"), require("react-dom"));
	else
		root["ReactLeaflet"] = factory(root["L"], root["React"], root["ReactDOM"]);
})(this, function(__WEBPACK_EXTERNAL_MODULE_1__, __WEBPACK_EXTERNAL_MODULE_4__, __WEBPACK_EXTERNAL_MODULE_118__) {
return /******/ (function(modules) { // webpackBootstrap
/******/ 	// The module cache
/******/ 	var installedModules = {};

/******/ 	// The require function
/******/ 	function __webpack_require__(moduleId) {

/******/ 		// Check if module is in cache
/******/ 		if(installedModules[moduleId])
/******/ 			return installedModules[moduleId].exports;

/******/ 		// Create a new module (and put it into the cache)
/******/ 		var module = installedModules[moduleId] = {
/******/ 			exports: {},
/******/ 			id: moduleId,
/******/ 			loaded: false
/******/ 		};

/******/ 		// Execute the module function
/******/ 		modules[moduleId].call(module.exports, module, module.exports, __webpack_require__);

/******/ 		// Flag the module as loaded
/******/ 		module.loaded = true;

/******/ 		// Return the exports of the module
/******/ 		return module.exports;
/******/ 	}


/******/ 	// expose the modules object (__webpack_modules__)
/******/ 	__webpack_require__.m = modules;

/******/ 	// expose the module cache
/******/ 	__webpack_require__.c = installedModules;

/******/ 	// __webpack_public_path__
/******/ 	__webpack_require__.p = "";

/******/ 	// Load entry module and return exports
/******/ 	return __webpack_require__(0);
/******/ })
/************************************************************************/
/******/ ([
/* 0 */
/***/ function(module, exports, __webpack_require__) {

	'use strict';

	Object.defineProperty(exports, "__esModule", {
	  value: true
	});
	exports.setIconDefaultImagePath = exports.ZoomControl = exports.WMSTileLayer = exports.TileLayer = exports.ScaleControl = exports.Rectangle = exports.Popup = exports.Polyline = exports.Polygon = exports.Path = exports.MultiPolyline = exports.MultiPolygon = exports.Marker = exports.MapLayer = exports.MapControl = exports.MapComponent = exports.Map = exports.LayersControl = exports.LayerGroup = exports.ImageOverlay = exports.GeoJson = exports.FeatureGroup = exports.CircleMarker = exports.Circle = exports.CanvasTileLayer = exports.BaseTileLayer = exports.AttributionControl = exports.PropTypes = undefined;

	var _leaflet = __webpack_require__(1);

	var _leaflet2 = _interopRequireDefault(_leaflet);

	var _types = __webpack_require__(2);

	var _PropTypes = _interopRequireWildcard(_types);

	var _AttributionControl2 = __webpack_require__(11);

	var _AttributionControl3 = _interopRequireDefault(_AttributionControl2);

	var _BaseTileLayer2 = __webpack_require__(13);

	var _BaseTileLayer3 = _interopRequireDefault(_BaseTileLayer2);

	var _CanvasTileLayer2 = __webpack_require__(62);

	var _CanvasTileLayer3 = _interopRequireDefault(_CanvasTileLayer2);

	var _Circle2 = __webpack_require__(63);

	var _Circle3 = _interopRequireDefault(_Circle2);

	var _CircleMarker2 = __webpack_require__(88);

	var _CircleMarker3 = _interopRequireDefault(_CircleMarker2);

	var _FeatureGroup2 = __webpack_require__(89);

	var _FeatureGroup3 = _interopRequireDefault(_FeatureGroup2);

	var _GeoJson2 = __webpack_require__(90);

	var _GeoJson3 = _interopRequireDefault(_GeoJson2);

	var _ImageOverlay2 = __webpack_require__(92);

	var _ImageOverlay3 = _interopRequireDefault(_ImageOverlay2);

	var _LayerGroup2 = __webpack_require__(93);

	var _LayerGroup3 = _interopRequireDefault(_LayerGroup2);

	var _LayersControl2 = __webpack_require__(94);

	var _LayersControl3 = _interopRequireDefault(_LayersControl2);

	var _Map2 = __webpack_require__(95);

	var _Map3 = _interopRequireDefault(_Map2);

	var _MapComponent2 = __webpack_require__(15);

	var _MapComponent3 = _interopRequireDefault(_MapComponent2);

	var _MapControl2 = __webpack_require__(12);

	var _MapControl3 = _interopRequireDefault(_MapControl2);

	var _MapLayer2 = __webpack_require__(14);

	var _MapLayer3 = _interopRequireDefault(_MapLayer2);

	var _Marker2 = __webpack_require__(112);

	var _Marker3 = _interopRequireDefault(_Marker2);

	var _MultiPolygon2 = __webpack_require__(113);

	var _MultiPolygon3 = _interopRequireDefault(_MultiPolygon2);

	var _MultiPolyline2 = __webpack_require__(114);

	var _MultiPolyline3 = _interopRequireDefault(_MultiPolyline2);

	var _Path2 = __webpack_require__(64);

	var _Path3 = _interopRequireDefault(_Path2);

	var _Polygon2 = __webpack_require__(115);

	var _Polygon3 = _interopRequireDefault(_Polygon2);

	var _Polyline2 = __webpack_require__(116);

	var _Polyline3 = _interopRequireDefault(_Polyline2);

	var _Popup2 = __webpack_require__(117);

	var _Popup3 = _interopRequireDefault(_Popup2);

	var _Rectangle2 = __webpack_require__(119);

	var _Rectangle3 = _interopRequireDefault(_Rectangle2);

	var _ScaleControl2 = __webpack_require__(120);

	var _ScaleControl3 = _interopRequireDefault(_ScaleControl2);

	var _TileLayer2 = __webpack_require__(121);

	var _TileLayer3 = _interopRequireDefault(_TileLayer2);

	var _WMSTileLayer2 = __webpack_require__(122);

	var _WMSTileLayer3 = _interopRequireDefault(_WMSTileLayer2);

	var _ZoomControl2 = __webpack_require__(123);

	var _ZoomControl3 = _interopRequireDefault(_ZoomControl2);

	function _interopRequireWildcard(obj) { if (obj && obj.__esModule) { return obj; } else { var newObj = {}; if (obj != null) { for (var key in obj) { if (Object.prototype.hasOwnProperty.call(obj, key)) newObj[key] = obj[key]; } } newObj.default = obj; return newObj; } }

	function _interopRequireDefault(obj) { return obj && obj.__esModule ? obj : { default: obj }; }

	exports.PropTypes = _PropTypes;
	exports.AttributionControl = _AttributionControl3.default;
	exports.BaseTileLayer = _BaseTileLayer3.default;
	exports.CanvasTileLayer = _CanvasTileLayer3.default;
	exports.Circle = _Circle3.default;
	exports.CircleMarker = _CircleMarker3.default;
	exports.FeatureGroup = _FeatureGroup3.default;
	exports.GeoJson = _GeoJson3.default;
	exports.ImageOverlay = _ImageOverlay3.default;
	exports.LayerGroup = _LayerGroup3.default;
	exports.LayersControl = _LayersControl3.default;
	exports.Map = _Map3.default;
	exports.MapComponent = _MapComponent3.default;
	exports.MapControl = _MapControl3.default;
	exports.MapLayer = _MapLayer3.default;
	exports.Marker = _Marker3.default;
	exports.MultiPolygon = _MultiPolygon3.default;
	exports.MultiPolyline = _MultiPolyline3.default;
	exports.Path = _Path3.default;
	exports.Polygon = _Polygon3.default;
	exports.Polyline = _Polyline3.default;
	exports.Popup = _Popup3.default;
	exports.Rectangle = _Rectangle3.default;
	exports.ScaleControl = _ScaleControl3.default;
	exports.TileLayer = _TileLayer3.default;
	exports.WMSTileLayer = _WMSTileLayer3.default;
	exports.ZoomControl = _ZoomControl3.default;
	var setIconDefaultImagePath = exports.setIconDefaultImagePath = function setIconDefaultImagePath(path) {
	  _leaflet2.default.Icon.Default.imagePath = path;
	};

	setIconDefaultImagePath('//cdnjs.cloudflare.com/ajax/libs/leaflet/0.7.7/images');

/***/ },
/* 1 */
/***/ function(module, exports) {

	module.exports = __WEBPACK_EXTERNAL_MODULE_1__;

/***/ },
/* 2 */
/***/ function(module, exports, __webpack_require__) {

	'use strict';

	Object.defineProperty(exports, "__esModule", {
	  value: true
	});
	exports.map = exports.layerContainer = exports.latlngList = exports.latlng = exports.controlPosition = exports.children = exports.bounds = undefined;

	var _bounds2 = __webpack_require__(3);

	var _bounds3 = _interopRequireDefault(_bounds2);

	var _children2 = __webpack_require__(7);

	var _children3 = _interopRequireDefault(_children2);

	var _controlPosition2 = __webpack_require__(8);

	var _controlPosition3 = _interopRequireDefault(_controlPosition2);

	var _latlng2 = __webpack_require__(6);

	var _latlng3 = _interopRequireDefault(_latlng2);

	var _latlngList2 = __webpack_require__(5);

	var _latlngList3 = _interopRequireDefault(_latlngList2);

	var _layerContainer2 = __webpack_require__(9);

	var _layerContainer3 = _interopRequireDefault(_layerContainer2);

	var _map2 = __webpack_require__(10);

	var _map3 = _interopRequireDefault(_map2);

	function _interopRequireDefault(obj) { return obj && obj.__esModule ? obj : { default: obj }; }

	exports.bounds = _bounds3.default;
	exports.children = _children3.default;
	exports.controlPosition = _controlPosition3.default;
	exports.latlng = _latlng3.default;
	exports.latlngList = _latlngList3.default;
	exports.layerContainer = _layerContainer3.default;
	exports.map = _map3.default;

/***/ },
/* 3 */
/***/ function(module, exports, __webpack_require__) {

	'use strict';

	Object.defineProperty(exports, "__esModule", {
	  value: true
	});

	var _react = __webpack_require__(4);

	var _leaflet = __webpack_require__(1);

	var _latlngList = __webpack_require__(5);

	var _latlngList2 = _interopRequireDefault(_latlngList);

	function _interopRequireDefault(obj) { return obj && obj.__esModule ? obj : { default: obj }; }

	exports.default = _react.PropTypes.oneOfType([_react.PropTypes.instanceOf(_leaflet.LatLngBounds), _latlngList2.default]);

/***/ },
/* 4 */
/***/ function(module, exports) {

	module.exports = __WEBPACK_EXTERNAL_MODULE_4__;

/***/ },
/* 5 */
/***/ function(module, exports, __webpack_require__) {

	'use strict';

	Object.defineProperty(exports, "__esModule", {
	  value: true
	});

	var _react = __webpack_require__(4);

	var _latlng = __webpack_require__(6);

	var _latlng2 = _interopRequireDefault(_latlng);

	function _interopRequireDefault(obj) { return obj && obj.__esModule ? obj : { default: obj }; }

	exports.default = _react.PropTypes.arrayOf(_latlng2.default);

/***/ },
/* 6 */
/***/ function(module, exports, __webpack_require__) {

	'use strict';

	Object.defineProperty(exports, "__esModule", {
	  value: true
	});

	var _react = __webpack_require__(4);

	exports.default = _react.PropTypes.oneOfType([
	// [Number, Number]
	_react.PropTypes.arrayOf(_react.PropTypes.number),
	// {lat: Number, lng: Number}
	_react.PropTypes.shape({
	  lat: _react.PropTypes.number,
	  lng: _react.PropTypes.number
	}),
	// {lat: Number, lon: Number}
	_react.PropTypes.shape({
	  lat: _react.PropTypes.number,
	  lon: _react.PropTypes.number
	})]);

/***/ },
/* 7 */
/***/ function(module, exports, __webpack_require__) {

	'use strict';

	Object.defineProperty(exports, "__esModule", {
	  value: true
	});

	var _react = __webpack_require__(4);

	exports.default = _react.PropTypes.oneOfType([_react.PropTypes.arrayOf(_react.PropTypes.node), _react.PropTypes.node]);

/***/ },
/* 8 */
/***/ function(module, exports, __webpack_require__) {

	'use strict';

	Object.defineProperty(exports, "__esModule", {
	  value: true
	});

	var _react = __webpack_require__(4);

	exports.default = _react.PropTypes.oneOf(['topleft', 'topright', 'bottomleft', 'bottomright']);

/***/ },
/* 9 */
/***/ function(module, exports, __webpack_require__) {

	'use strict';

	Object.defineProperty(exports, "__esModule", {
	  value: true
	});

	var _react = __webpack_require__(4);

	exports.default = _react.PropTypes.shape({
	  addLayer: _react.PropTypes.func.isRequired,
	  removeLayer: _react.PropTypes.func.isRequired
	});

/***/ },
/* 10 */
/***/ function(module, exports, __webpack_require__) {

	'use strict';

	Object.defineProperty(exports, "__esModule", {
	  value: true
	});

	var _leaflet = __webpack_require__(1);

	var _react = __webpack_require__(4);

	exports.default = _react.PropTypes.instanceOf(_leaflet.Map);

/***/ },
/* 11 */
/***/ function(module, exports, __webpack_require__) {

	'use strict';

	Object.defineProperty(exports, "__esModule", {
	  value: true
	});

	var _createClass = function () { function defineProperties(target, props) { for (var i = 0; i < props.length; i++) { var descriptor = props[i]; descriptor.enumerable = descriptor.enumerable || false; descriptor.configurable = true; if ("value" in descriptor) descriptor.writable = true; Object.defineProperty(target, descriptor.key, descriptor); } } return function (Constructor, protoProps, staticProps) { if (protoProps) defineProperties(Constructor.prototype, protoProps); if (staticProps) defineProperties(Constructor, staticProps); return Constructor; }; }();

	var _leaflet = __webpack_require__(1);

	var _react = __webpack_require__(4);

	var _MapControl2 = __webpack_require__(12);

	var _MapControl3 = _interopRequireDefault(_MapControl2);

	function _interopRequireDefault(obj) { return obj && obj.__esModule ? obj : { default: obj }; }

	function _classCallCheck(instance, Constructor) { if (!(instance instanceof Constructor)) { throw new TypeError("Cannot call a class as a function"); } }

	function _possibleConstructorReturn(self, call) { if (!self) { throw new ReferenceError("this hasn't been initialised - super() hasn't been called"); } return call && (typeof call === "object" || typeof call === "function") ? call : self; }

	function _inherits(subClass, superClass) { if (typeof superClass !== "function" && superClass !== null) { throw new TypeError("Super expression must either be null or a function, not " + typeof superClass); } subClass.prototype = Object.create(superClass && superClass.prototype, { constructor: { value: subClass, enumerable: false, writable: true, configurable: true } }); if (superClass) Object.setPrototypeOf ? Object.setPrototypeOf(subClass, superClass) : subClass.__proto__ = superClass; }

	var AttributionControl = function (_MapControl) {
	  _inherits(AttributionControl, _MapControl);

	  function AttributionControl() {
	    _classCallCheck(this, AttributionControl);

	    return _possibleConstructorReturn(this, Object.getPrototypeOf(AttributionControl).apply(this, arguments));
	  }

	  _createClass(AttributionControl, [{
	    key: 'componentWillMount',
	    value: function componentWillMount() {
	      this.leafletElement = _leaflet.control.attribution(this.props);
	    }
	  }]);

	  return AttributionControl;
	}(_MapControl3.default);

	AttributionControl.propTypes = {
	  prefix: _react.PropTypes.string
	};
	exports.default = AttributionControl;

/***/ },
/* 12 */
/***/ function(module, exports, __webpack_require__) {

	'use strict';

	Object.defineProperty(exports, "__esModule", {
	  value: true
	});

	var _createClass = function () { function defineProperties(target, props) { for (var i = 0; i < props.length; i++) { var descriptor = props[i]; descriptor.enumerable = descriptor.enumerable || false; descriptor.configurable = true; if ("value" in descriptor) descriptor.writable = true; Object.defineProperty(target, descriptor.key, descriptor); } } return function (Constructor, protoProps, staticProps) { if (protoProps) defineProperties(Constructor.prototype, protoProps); if (staticProps) defineProperties(Constructor, staticProps); return Constructor; }; }();

	var _react = __webpack_require__(4);

	var _controlPosition = __webpack_require__(8);

	var _controlPosition2 = _interopRequireDefault(_controlPosition);

	var _map = __webpack_require__(10);

	var _map2 = _interopRequireDefault(_map);

	function _interopRequireDefault(obj) { return obj && obj.__esModule ? obj : { default: obj }; }

	function _classCallCheck(instance, Constructor) { if (!(instance instanceof Constructor)) { throw new TypeError("Cannot call a class as a function"); } }

	function _possibleConstructorReturn(self, call) { if (!self) { throw new ReferenceError("this hasn't been initialised - super() hasn't been called"); } return call && (typeof call === "object" || typeof call === "function") ? call : self; }

	function _inherits(subClass, superClass) { if (typeof superClass !== "function" && superClass !== null) { throw new TypeError("Super expression must either be null or a function, not " + typeof superClass); } subClass.prototype = Object.create(superClass && superClass.prototype, { constructor: { value: subClass, enumerable: false, writable: true, configurable: true } }); if (superClass) Object.setPrototypeOf ? Object.setPrototypeOf(subClass, superClass) : subClass.__proto__ = superClass; }

	var MapControl = function (_Component) {
	  _inherits(MapControl, _Component);

	  function MapControl() {
	    _classCallCheck(this, MapControl);

	    return _possibleConstructorReturn(this, Object.getPrototypeOf(MapControl).apply(this, arguments));
	  }

	  _createClass(MapControl, [{
	    key: 'componentDidMount',
	    value: function componentDidMount() {
	      this.leafletElement.addTo(this.context.map);
	    }
	  }, {
	    key: 'componentDidUpdate',
	    value: function componentDidUpdate(prevProps) {
	      if (this.props.position !== prevProps.position) {
	        this.leafletElement.setPosition(this.props.position);
	      }
	    }
	  }, {
	    key: 'componentWillUnmount',
	    value: function componentWillUnmount() {
	      this.leafletElement.removeFrom(this.context.map);
	    }
	  }, {
	    key: 'getLeafletElement',
	    value: function getLeafletElement() {
	      // TODO: add warning form v0.12
	      return this.leafletElement;
	    }
	  }, {
	    key: 'render',
	    value: function render() {
	      return null;
	    }
	  }]);

	  return MapControl;
	}(_react.Component);

	MapControl.propTypes = {
	  position: _controlPosition2.default
	};
	MapControl.contextTypes = {
	  map: _map2.default
	};
	exports.default = MapControl;

/***/ },
/* 13 */
/***/ function(module, exports, __webpack_require__) {

	'use strict';

	Object.defineProperty(exports, "__esModule", {
	  value: true
	});

	var _createClass = function () { function defineProperties(target, props) { for (var i = 0; i < props.length; i++) { var descriptor = props[i]; descriptor.enumerable = descriptor.enumerable || false; descriptor.configurable = true; if ("value" in descriptor) descriptor.writable = true; Object.defineProperty(target, descriptor.key, descriptor); } } return function (Constructor, protoProps, staticProps) { if (protoProps) defineProperties(Constructor.prototype, protoProps); if (staticProps) defineProperties(Constructor, staticProps); return Constructor; }; }();

	var _react = __webpack_require__(4);

	var _MapLayer2 = __webpack_require__(14);

	var _MapLayer3 = _interopRequireDefault(_MapLayer2);

	function _interopRequireDefault(obj) { return obj && obj.__esModule ? obj : { default: obj }; }

	function _classCallCheck(instance, Constructor) { if (!(instance instanceof Constructor)) { throw new TypeError("Cannot call a class as a function"); } }

	function _possibleConstructorReturn(self, call) { if (!self) { throw new ReferenceError("this hasn't been initialised - super() hasn't been called"); } return call && (typeof call === "object" || typeof call === "function") ? call : self; }

	function _inherits(subClass, superClass) { if (typeof superClass !== "function" && superClass !== null) { throw new TypeError("Super expression must either be null or a function, not " + typeof superClass); } subClass.prototype = Object.create(superClass && superClass.prototype, { constructor: { value: subClass, enumerable: false, writable: true, configurable: true } }); if (superClass) Object.setPrototypeOf ? Object.setPrototypeOf(subClass, superClass) : subClass.__proto__ = superClass; }

	var BaseTileLayer = function (_MapLayer) {
	  _inherits(BaseTileLayer, _MapLayer);

	  function BaseTileLayer() {
	    _classCallCheck(this, BaseTileLayer);

	    return _possibleConstructorReturn(this, Object.getPrototypeOf(BaseTileLayer).apply(this, arguments));
	  }

	  _createClass(BaseTileLayer, [{
	    key: 'componentDidUpdate',
	    value: function componentDidUpdate(prevProps) {
	      var _props = this.props;
	      var opacity = _props.opacity;
	      var zIndex = _props.zIndex;

	      if (opacity !== prevProps.opacity) {
	        this.leafletElement.setOpacity(opacity);
	      }
	      if (zIndex !== prevProps.zIndex) {
	        this.leafletElement.setZIndex(zIndex);
	      }
	    }
	  }, {
	    key: 'render',
	    value: function render() {
	      return null;
	    }
	  }]);

	  return BaseTileLayer;
	}(_MapLayer3.default);

	BaseTileLayer.propTypes = {
	  opacity: _react.PropTypes.number,
	  zIndex: _react.PropTypes.number
	};
	exports.default = BaseTileLayer;

/***/ },
/* 14 */
/***/ function(module, exports, __webpack_require__) {

	'use strict';

	Object.defineProperty(exports, "__esModule", {
	  value: true
	});

	var _createClass = function () { function defineProperties(target, props) { for (var i = 0; i < props.length; i++) { var descriptor = props[i]; descriptor.enumerable = descriptor.enumerable || false; descriptor.configurable = true; if ("value" in descriptor) descriptor.writable = true; Object.defineProperty(target, descriptor.key, descriptor); } } return function (Constructor, protoProps, staticProps) { if (protoProps) defineProperties(Constructor.prototype, protoProps); if (staticProps) defineProperties(Constructor, staticProps); return Constructor; }; }();

	var _get = function get(object, property, receiver) { if (object === null) object = Function.prototype; var desc = Object.getOwnPropertyDescriptor(object, property); if (desc === undefined) { var parent = Object.getPrototypeOf(object); if (parent === null) { return undefined; } else { return get(parent, property, receiver); } } else if ("value" in desc) { return desc.value; } else { var getter = desc.get; if (getter === undefined) { return undefined; } return getter.call(receiver); } };

	var _react = __webpack_require__(4);

	var _react2 = _interopRequireDefault(_react);

	var _children = __webpack_require__(7);

	var _children2 = _interopRequireDefault(_children);

	var _layerContainer = __webpack_require__(9);

	var _layerContainer2 = _interopRequireDefault(_layerContainer);

	var _map = __webpack_require__(10);

	var _map2 = _interopRequireDefault(_map);

	var _MapComponent2 = __webpack_require__(15);

	var _MapComponent3 = _interopRequireDefault(_MapComponent2);

	function _interopRequireDefault(obj) { return obj && obj.__esModule ? obj : { default: obj }; }

	function _classCallCheck(instance, Constructor) { if (!(instance instanceof Constructor)) { throw new TypeError("Cannot call a class as a function"); } }

	function _possibleConstructorReturn(self, call) { if (!self) { throw new ReferenceError("this hasn't been initialised - super() hasn't been called"); } return call && (typeof call === "object" || typeof call === "function") ? call : self; }

	function _inherits(subClass, superClass) { if (typeof superClass !== "function" && superClass !== null) { throw new TypeError("Super expression must either be null or a function, not " + typeof superClass); } subClass.prototype = Object.create(superClass && superClass.prototype, { constructor: { value: subClass, enumerable: false, writable: true, configurable: true } }); if (superClass) Object.setPrototypeOf ? Object.setPrototypeOf(subClass, superClass) : subClass.__proto__ = superClass; }

	var MapLayer = function (_MapComponent) {
	  _inherits(MapLayer, _MapComponent);

	  function MapLayer() {
	    _classCallCheck(this, MapLayer);

	    return _possibleConstructorReturn(this, Object.getPrototypeOf(MapLayer).apply(this, arguments));
	  }

	  _createClass(MapLayer, [{
	    key: 'componentDidMount',
	    value: function componentDidMount() {
	      _get(Object.getPrototypeOf(MapLayer.prototype), 'componentDidMount', this).call(this);
	      this.layerContainer.addLayer(this.leafletElement);
	    }
	  }, {
	    key: 'componentWillUnmount',
	    value: function componentWillUnmount() {
	      _get(Object.getPrototypeOf(MapLayer.prototype), 'componentWillUnmount', this).call(this);
	      this.layerContainer.removeLayer(this.leafletElement);
	    }
	  }, {
	    key: 'render',
	    value: function render() {
	      return _react2.default.createElement(
	        'div',
	        { style: { display: 'none' } },
	        this.props.children
	      );
	    }
	  }, {
	    key: 'layerContainer',
	    get: function get() {
	      return this.context.layerContainer || this.context.map;
	    }
	  }]);

	  return MapLayer;
	}(_MapComponent3.default);

	MapLayer.propTypes = {
	  children: _children2.default
	};
	MapLayer.contextTypes = {
	  layerContainer: _layerContainer2.default,
	  map: _map2.default
	};
	exports.default = MapLayer;

/***/ },
/* 15 */
/***/ function(module, exports, __webpack_require__) {

	/* WEBPACK VAR INJECTION */(function(process) {'use strict';

	Object.defineProperty(exports, "__esModule", {
	  value: true
	});

	var _reduce2 = __webpack_require__(17);

	var _reduce3 = _interopRequireDefault(_reduce2);

	var _keys2 = __webpack_require__(18);

	var _keys3 = _interopRequireDefault(_keys2);

	var _forEach2 = __webpack_require__(19);

	var _forEach3 = _interopRequireDefault(_forEach2);

	var _clone2 = __webpack_require__(20);

	var _clone3 = _interopRequireDefault(_clone2);

	var _createClass = function () { function defineProperties(target, props) { for (var i = 0; i < props.length; i++) { var descriptor = props[i]; descriptor.enumerable = descriptor.enumerable || false; descriptor.configurable = true; if ("value" in descriptor) descriptor.writable = true; Object.defineProperty(target, descriptor.key, descriptor); } } return function (Constructor, protoProps, staticProps) { if (protoProps) defineProperties(Constructor.prototype, protoProps); if (staticProps) defineProperties(Constructor, staticProps); return Constructor; }; }();

	var _react = __webpack_require__(4);

	var _warning = __webpack_require__(61);

	var _warning2 = _interopRequireDefault(_warning);

	function _interopRequireDefault(obj) { return obj && obj.__esModule ? obj : { default: obj }; }

	function _classCallCheck(instance, Constructor) { if (!(instance instanceof Constructor)) { throw new TypeError("Cannot call a class as a function"); } }

	function _possibleConstructorReturn(self, call) { if (!self) { throw new ReferenceError("this hasn't been initialised - super() hasn't been called"); } return call && (typeof call === "object" || typeof call === "function") ? call : self; }

	function _inherits(subClass, superClass) { if (typeof superClass !== "function" && superClass !== null) { throw new TypeError("Super expression must either be null or a function, not " + typeof superClass); } subClass.prototype = Object.create(superClass && superClass.prototype, { constructor: { value: subClass, enumerable: false, writable: true, configurable: true } }); if (superClass) Object.setPrototypeOf ? Object.setPrototypeOf(subClass, superClass) : subClass.__proto__ = superClass; }

	var EVENTS_RE_LEGACY = /^onLeaflet(.+)$/i;
	var EVENTS_RE = /^on(.+)$/i;

	var MapComponent = function (_Component) {
	  _inherits(MapComponent, _Component);

	  function MapComponent() {
	    _classCallCheck(this, MapComponent);

	    return _possibleConstructorReturn(this, Object.getPrototypeOf(MapComponent).apply(this, arguments));
	  }

	  _createClass(MapComponent, [{
	    key: 'componentWillMount',
	    value: function componentWillMount() {
	      this._leafletEvents = this.extractLeafletEvents(this.props);
	    }
	  }, {
	    key: 'componentDidMount',
	    value: function componentDidMount() {
	      this.bindLeafletEvents(this._leafletEvents);
	    }
	  }, {
	    key: 'componentWillReceiveProps',
	    value: function componentWillReceiveProps(nextProps) {
	      var next = this.extractLeafletEvents(nextProps);
	      this._leafletEvents = this.bindLeafletEvents(next, this._leafletEvents);
	    }
	  }, {
	    key: 'componentWillUnmount',
	    value: function componentWillUnmount() {
	      var el = this.leafletElement;
	      if (!el) return;

	      (0, _forEach3.default)(this._leafletEvents, function (cb, ev) {
	        el.off(ev, cb);
	      });
	    }
	  }, {
	    key: 'getLeafletElement',
	    value: function getLeafletElement() {
	      // TODO: add warning for v0.12
	      return this.leafletElement;
	    }
	  }, {
	    key: 'extractLeafletEvents',
	    value: function extractLeafletEvents(props) {
	      return (0, _reduce3.default)((0, _keys3.default)(props), function (res, prop) {
	        var maybeEvent = prop.replace(EVENTS_RE_LEGACY, function (match, p) {
	          process.env.NODE_ENV !== 'production' ? (0, _warning2.default)(false, '"onLeaflet' + p + '" and other "onLeaflet..." properties are deprecated and support will be removed in the next version, use "on' + p + '" instead.') : void 0;
	          return 'on' + p;
	        });
	        if (EVENTS_RE.test(maybeEvent)) {
	          var key = maybeEvent.replace(EVENTS_RE, function (match, p) {
	            return p.toLowerCase();
	          });
	          res[key] = props[prop];
	        }
	        return res;
	      }, {});
	    }
	  }, {
	    key: 'bindLeafletEvents',
	    value: function bindLeafletEvents() {
	      var next = arguments.length <= 0 || arguments[0] === undefined ? {} : arguments[0];
	      var prev = arguments.length <= 1 || arguments[1] === undefined ? {} : arguments[1];

	      var el = this.leafletElement;
	      if (!el || !el.on) return;

	      var diff = (0, _clone3.default)(prev);
	      (0, _forEach3.default)(prev, function (cb, ev) {
	        if (!next[ev] || cb !== next[ev]) {
	          delete diff[ev];
	          el.off(ev, cb);
	        }
	      });

	      (0, _forEach3.default)(next, function (cb, ev) {
	        if (!prev[ev] || cb !== prev[ev]) {
	          diff[ev] = cb;
	          el.on(ev, cb);
	        }
	      });

	      return diff;
	    }
	  }, {
	    key: 'fireLeafletEvent',
	    value: function fireLeafletEvent(type, data) {
	      var el = this.leafletElement;
	      if (el) el.fire(type, data);
	    }
	  }]);

	  return MapComponent;
	}(_react.Component);

	exports.default = MapComponent;
	/* WEBPACK VAR INJECTION */}.call(exports, __webpack_require__(16)))

/***/ },
/* 16 */
/***/ function(module, exports) {

	// shim for using process in browser

	var process = module.exports = {};
	var queue = [];
	var draining = false;
	var currentQueue;
	var queueIndex = -1;

	function cleanUpNextTick() {
	    if (!draining || !currentQueue) {
	        return;
	    }
	    draining = false;
	    if (currentQueue.length) {
	        queue = currentQueue.concat(queue);
	    } else {
	        queueIndex = -1;
	    }
	    if (queue.length) {
	        drainQueue();
	    }
	}

	function drainQueue() {
	    if (draining) {
	        return;
	    }
	    var timeout = setTimeout(cleanUpNextTick);
	    draining = true;

	    var len = queue.length;
	    while(len) {
	        currentQueue = queue;
	        queue = [];
	        while (++queueIndex < len) {
	            if (currentQueue) {
	                currentQueue[queueIndex].run();
	            }
	        }
	        queueIndex = -1;
	        len = queue.length;
	    }
	    currentQueue = null;
	    draining = false;
	    clearTimeout(timeout);
	}

	process.nextTick = function (fun) {
	    var args = new Array(arguments.length - 1);
	    if (arguments.length > 1) {
	        for (var i = 1; i < arguments.length; i++) {
	            args[i - 1] = arguments[i];
	        }
	    }
	    queue.push(new Item(fun, args));
	    if (queue.length === 1 && !draining) {
	        setTimeout(drainQueue, 0);
	    }
	};

	// v8 likes predictible objects
	function Item(fun, array) {
	    this.fun = fun;
	    this.array = array;
	}
	Item.prototype.run = function () {
	    this.fun.apply(null, this.array);
	};
	process.title = 'browser';
	process.browser = true;
	process.env = {};
	process.argv = [];
	process.version = ''; // empty string to avoid regexp issues
	process.versions = {};

	function noop() {}

	process.on = noop;
	process.addListener = noop;
	process.once = noop;
	process.off = noop;
	process.removeListener = noop;
	process.removeAllListeners = noop;
	process.emit = noop;

	process.binding = function (name) {
	    throw new Error('process.binding is not supported');
	};

	process.cwd = function () { return '/' };
	process.chdir = function (dir) {
	    throw new Error('process.chdir is not supported');
	};
	process.umask = function() { return 0; };


/***/ },
/* 17 */
/***/ function(module, exports) {

	/**
	 * A specialized version of `_.reduce` for arrays without support for
	 * iteratee shorthands.
	 *
	 * @private
	 * @param {Array} [array] The array to iterate over.
	 * @param {Function} iteratee The function invoked per iteration.
	 * @param {*} [accumulator] The initial value.
	 * @param {boolean} [initAccum] Specify using the first element of `array` as
	 *  the initial value.
	 * @returns {*} Returns the accumulated value.
	 */
	function arrayReduce(array, iteratee, accumulator, initAccum) {
	  var index = -1,
	      length = array ? array.length : 0;

	  if (initAccum && length) {
	    accumulator = array[++index];
	  }
	  while (++index < length) {
	    accumulator = iteratee(accumulator, array[index], index, array);
	  }
	  return accumulator;
	}

	module.exports = arrayReduce;


/***/ },
/* 18 */
/***/ function(module, exports) {

	/* Built-in method references for those with the same name as other `lodash` methods. */
	var nativeKeys = Object.keys;

	/**
	 * The base implementation of `_.keys` which doesn't skip the constructor
	 * property of prototypes or treat sparse arrays as dense.
	 *
	 * @private
	 * @param {Object} object The object to query.
	 * @returns {Array} Returns the array of property names.
	 */
	function baseKeys(object) {
	  return nativeKeys(Object(object));
	}

	module.exports = baseKeys;


/***/ },
/* 19 */
/***/ function(module, exports) {

	/**
	 * A specialized version of `_.forEach` for arrays without support for
	 * iteratee shorthands.
	 *
	 * @private
	 * @param {Array} [array] The array to iterate over.
	 * @param {Function} iteratee The function invoked per iteration.
	 * @returns {Array} Returns `array`.
	 */
	function arrayEach(array, iteratee) {
	  var index = -1,
	      length = array ? array.length : 0;

	  while (++index < length) {
	    if (iteratee(array[index], index, array) === false) {
	      break;
	    }
	  }
	  return array;
	}

	module.exports = arrayEach;


/***/ },
/* 20 */
/***/ function(module, exports, __webpack_require__) {

	var baseClone = __webpack_require__(21);

	/**
	 * Creates a shallow clone of `value`.
	 *
	 * **Note:** This method is loosely based on the
	 * [structured clone algorithm](https://mdn.io/Structured_clone_algorithm)
	 * and supports cloning arrays, array buffers, booleans, date objects, maps,
	 * numbers, `Object` objects, regexes, sets, strings, symbols, and typed
	 * arrays. The own enumerable properties of `arguments` objects are cloned
	 * as plain objects. An empty object is returned for uncloneable values such
	 * as error objects, functions, DOM nodes, and WeakMaps.
	 *
	 * @static
	 * @memberOf _
	 * @since 0.1.0
	 * @category Lang
	 * @param {*} value The value to clone.
	 * @returns {*} Returns the cloned value.
	 * @see _.cloneDeep
	 * @example
	 *
	 * var objects = [{ 'a': 1 }, { 'b': 2 }];
	 *
	 * var shallow = _.clone(objects);
	 * console.log(shallow[0] === objects[0]);
	 * // => true
	 */
	function clone(value) {
	  return baseClone(value, false, true);
	}

	module.exports = clone;


/***/ },
/* 21 */
/***/ function(module, exports, __webpack_require__) {

	var Stack = __webpack_require__(22),
	    arrayEach = __webpack_require__(30),
	    assignValue = __webpack_require__(31),
	    baseAssign = __webpack_require__(32),
	    cloneBuffer = __webpack_require__(34),
	    copyArray = __webpack_require__(35),
	    copySymbols = __webpack_require__(36),
	    getAllKeys = __webpack_require__(38),
	    getTag = __webpack_require__(42),
	    initCloneArray = __webpack_require__(52),
	    initCloneByTag = __webpack_require__(53),
	    initCloneObject = __webpack_require__(54),
	    isArray = __webpack_require__(41),
	    isBuffer = __webpack_require__(59),
	    isHostObject = __webpack_require__(60),
	    isObject = __webpack_require__(56),
	    keys = __webpack_require__(18);

	/** `Object#toString` result references. */
	var argsTag = '[object Arguments]',
	    arrayTag = '[object Array]',
	    boolTag = '[object Boolean]',
	    dateTag = '[object Date]',
	    errorTag = '[object Error]',
	    funcTag = '[object Function]',
	    genTag = '[object GeneratorFunction]',
	    mapTag = '[object Map]',
	    numberTag = '[object Number]',
	    objectTag = '[object Object]',
	    regexpTag = '[object RegExp]',
	    setTag = '[object Set]',
	    stringTag = '[object String]',
	    symbolTag = '[object Symbol]',
	    weakMapTag = '[object WeakMap]';

	var arrayBufferTag = '[object ArrayBuffer]',
	    dataViewTag = '[object DataView]',
	    float32Tag = '[object Float32Array]',
	    float64Tag = '[object Float64Array]',
	    int8Tag = '[object Int8Array]',
	    int16Tag = '[object Int16Array]',
	    int32Tag = '[object Int32Array]',
	    uint8Tag = '[object Uint8Array]',
	    uint8ClampedTag = '[object Uint8ClampedArray]',
	    uint16Tag = '[object Uint16Array]',
	    uint32Tag = '[object Uint32Array]';

	/** Used to identify `toStringTag` values supported by `_.clone`. */
	var cloneableTags = {};
	cloneableTags[argsTag] = cloneableTags[arrayTag] =
	cloneableTags[arrayBufferTag] = cloneableTags[dataViewTag] =
	cloneableTags[boolTag] = cloneableTags[dateTag] =
	cloneableTags[float32Tag] = cloneableTags[float64Tag] =
	cloneableTags[int8Tag] = cloneableTags[int16Tag] =
	cloneableTags[int32Tag] = cloneableTags[mapTag] =
	cloneableTags[numberTag] = cloneableTags[objectTag] =
	cloneableTags[regexpTag] = cloneableTags[setTag] =
	cloneableTags[stringTag] = cloneableTags[symbolTag] =
	cloneableTags[uint8Tag] = cloneableTags[uint8ClampedTag] =
	cloneableTags[uint16Tag] = cloneableTags[uint32Tag] = true;
	cloneableTags[errorTag] = cloneableTags[funcTag] =
	cloneableTags[weakMapTag] = false;

	/**
	 * The base implementation of `_.clone` and `_.cloneDeep` which tracks
	 * traversed objects.
	 *
	 * @private
	 * @param {*} value The value to clone.
	 * @param {boolean} [isDeep] Specify a deep clone.
	 * @param {boolean} [isFull] Specify a clone including symbols.
	 * @param {Function} [customizer] The function to customize cloning.
	 * @param {string} [key] The key of `value`.
	 * @param {Object} [object] The parent object of `value`.
	 * @param {Object} [stack] Tracks traversed objects and their clone counterparts.
	 * @returns {*} Returns the cloned value.
	 */
	function baseClone(value, isDeep, isFull, customizer, key, object, stack) {
	  var result;
	  if (customizer) {
	    result = object ? customizer(value, key, object, stack) : customizer(value);
	  }
	  if (result !== undefined) {
	    return result;
	  }
	  if (!isObject(value)) {
	    return value;
	  }
	  var isArr = isArray(value);
	  if (isArr) {
	    result = initCloneArray(value);
	    if (!isDeep) {
	      return copyArray(value, result);
	    }
	  } else {
	    var tag = getTag(value),
	        isFunc = tag == funcTag || tag == genTag;

	    if (isBuffer(value)) {
	      return cloneBuffer(value, isDeep);
	    }
	    if (tag == objectTag || tag == argsTag || (isFunc && !object)) {
	      if (isHostObject(value)) {
	        return object ? value : {};
	      }
	      result = initCloneObject(isFunc ? {} : value);
	      if (!isDeep) {
	        return copySymbols(value, baseAssign(result, value));
	      }
	    } else {
	      if (!cloneableTags[tag]) {
	        return object ? value : {};
	      }
	      result = initCloneByTag(value, tag, baseClone, isDeep);
	    }
	  }
	  // Check for circular references and return its corresponding clone.
	  stack || (stack = new Stack);
	  var stacked = stack.get(value);
	  if (stacked) {
	    return stacked;
	  }
	  stack.set(value, result);

	  if (!isArr) {
	    var props = isFull ? getAllKeys(value) : keys(value);
	  }
	  // Recursively populate clone (susceptible to call stack limits).
	  arrayEach(props || value, function(subValue, key) {
	    if (props) {
	      key = subValue;
	      subValue = value[key];
	    }
	    assignValue(result, key, baseClone(subValue, isDeep, isFull, customizer, key, value, stack));
	  });
	  return result;
	}

	module.exports = baseClone;


/***/ },
/* 22 */
/***/ function(module, exports, __webpack_require__) {

	var listCacheClear = __webpack_require__(23),
	    listCacheDelete = __webpack_require__(24),
	    listCacheGet = __webpack_require__(27),
	    listCacheHas = __webpack_require__(28),
	    listCacheSet = __webpack_require__(29);

	/**
	 * Creates an list cache object.
	 *
	 * @private
	 * @constructor
	 * @param {Array} [entries] The key-value pairs to cache.
	 */
	function ListCache(entries) {
	  var index = -1,
	      length = entries ? entries.length : 0;

	  this.clear();
	  while (++index < length) {
	    var entry = entries[index];
	    this.set(entry[0], entry[1]);
	  }
	}

	// Add methods to `ListCache`.
	ListCache.prototype.clear = listCacheClear;
	ListCache.prototype['delete'] = listCacheDelete;
	ListCache.prototype.get = listCacheGet;
	ListCache.prototype.has = listCacheHas;
	ListCache.prototype.set = listCacheSet;

	module.exports = ListCache;


/***/ },
/* 23 */
/***/ function(module, exports) {

	/**
	 * Removes all key-value entries from the list cache.
	 *
	 * @private
	 * @name clear
	 * @memberOf ListCache
	 */
	function listCacheClear() {
	  this.__data__ = [];
	}

	module.exports = listCacheClear;


/***/ },
/* 24 */
/***/ function(module, exports, __webpack_require__) {

	var assocIndexOf = __webpack_require__(25);

	/** Used for built-in method references. */
	var arrayProto = Array.prototype;

	/** Built-in value references. */
	var splice = arrayProto.splice;

	/**
	 * Removes `key` and its value from the list cache.
	 *
	 * @private
	 * @name delete
	 * @memberOf ListCache
	 * @param {string} key The key of the value to remove.
	 * @returns {boolean} Returns `true` if the entry was removed, else `false`.
	 */
	function listCacheDelete(key) {
	  var data = this.__data__,
	      index = assocIndexOf(data, key);

	  if (index < 0) {
	    return false;
	  }
	  var lastIndex = data.length - 1;
	  if (index == lastIndex) {
	    data.pop();
	  } else {
	    splice.call(data, index, 1);
	  }
	  return true;
	}

	module.exports = listCacheDelete;


/***/ },
/* 25 */
/***/ function(module, exports, __webpack_require__) {

	var eq = __webpack_require__(26);

	/**
	 * Gets the index at which the `key` is found in `array` of key-value pairs.
	 *
	 * @private
	 * @param {Array} array The array to search.
	 * @param {*} key The key to search for.
	 * @returns {number} Returns the index of the matched value, else `-1`.
	 */
	function assocIndexOf(array, key) {
	  var length = array.length;
	  while (length--) {
	    if (eq(array[length][0], key)) {
	      return length;
	    }
	  }
	  return -1;
	}

	module.exports = assocIndexOf;


/***/ },
/* 26 */
/***/ function(module, exports) {

	/**
	 * Performs a
	 * [`SameValueZero`](http://ecma-international.org/ecma-262/6.0/#sec-samevaluezero)
	 * comparison between two values to determine if they are equivalent.
	 *
	 * @static
	 * @memberOf _
	 * @since 4.0.0
	 * @category Lang
	 * @param {*} value The value to compare.
	 * @param {*} other The other value to compare.
	 * @returns {boolean} Returns `true` if the values are equivalent, else `false`.
	 * @example
	 *
	 * var object = { 'user': 'fred' };
	 * var other = { 'user': 'fred' };
	 *
	 * _.eq(object, object);
	 * // => true
	 *
	 * _.eq(object, other);
	 * // => false
	 *
	 * _.eq('a', 'a');
	 * // => true
	 *
	 * _.eq('a', Object('a'));
	 * // => false
	 *
	 * _.eq(NaN, NaN);
	 * // => true
	 */
	function eq(value, other) {
	  return value === other || (value !== value && other !== other);
	}

	module.exports = eq;


/***/ },
/* 27 */
/***/ function(module, exports, __webpack_require__) {

	var assocIndexOf = __webpack_require__(25);

	/**
	 * Gets the list cache value for `key`.
	 *
	 * @private
	 * @name get
	 * @memberOf ListCache
	 * @param {string} key The key of the value to get.
	 * @returns {*} Returns the entry value.
	 */
	function listCacheGet(key) {
	  var data = this.__data__,
	      index = assocIndexOf(data, key);

	  return index < 0 ? undefined : data[index][1];
	}

	module.exports = listCacheGet;


/***/ },
/* 28 */
/***/ function(module, exports, __webpack_require__) {

	var assocIndexOf = __webpack_require__(25);

	/**
	 * Checks if a list cache value for `key` exists.
	 *
	 * @private
	 * @name has
	 * @memberOf ListCache
	 * @param {string} key The key of the entry to check.
	 * @returns {boolean} Returns `true` if an entry for `key` exists, else `false`.
	 */
	function listCacheHas(key) {
	  return assocIndexOf(this.__data__, key) > -1;
	}

	module.exports = listCacheHas;


/***/ },
/* 29 */
/***/ function(module, exports, __webpack_require__) {

	var assocIndexOf = __webpack_require__(25);

	/**
	 * Sets the list cache `key` to `value`.
	 *
	 * @private
	 * @name set
	 * @memberOf ListCache
	 * @param {string} key The key of the value to set.
	 * @param {*} value The value to set.
	 * @returns {Object} Returns the list cache instance.
	 */
	function listCacheSet(key, value) {
	  var data = this.__data__,
	      index = assocIndexOf(data, key);

	  if (index < 0) {
	    data.push([key, value]);
	  } else {
	    data[index][1] = value;
	  }
	  return this;
	}

	module.exports = listCacheSet;


/***/ },
/* 30 */
/***/ function(module, exports) {

	/**
	 * A specialized version of `_.forEach` for arrays without support for
	 * iteratee shorthands.
	 *
	 * @private
	 * @param {Array} [array] The array to iterate over.
	 * @param {Function} iteratee The function invoked per iteration.
	 * @returns {Array} Returns `array`.
	 */
	function arrayEach(array, iteratee) {
	  var index = -1,
	      length = array ? array.length : 0;

	  while (++index < length) {
	    if (iteratee(array[index], index, array) === false) {
	      break;
	    }
	  }
	  return array;
	}

	module.exports = arrayEach;


/***/ },
/* 31 */
/***/ function(module, exports, __webpack_require__) {

	var eq = __webpack_require__(26);

	/** Used for built-in method references. */
	var objectProto = Object.prototype;

	/** Used to check objects for own properties. */
	var hasOwnProperty = objectProto.hasOwnProperty;

	/**
	 * Assigns `value` to `key` of `object` if the existing value is not equivalent
	 * using [`SameValueZero`](http://ecma-international.org/ecma-262/6.0/#sec-samevaluezero)
	 * for equality comparisons.
	 *
	 * @private
	 * @param {Object} object The object to modify.
	 * @param {string} key The key of the property to assign.
	 * @param {*} value The value to assign.
	 */
	function assignValue(object, key, value) {
	  var objValue = object[key];
	  if (!(hasOwnProperty.call(object, key) && eq(objValue, value)) ||
	      (value === undefined && !(key in object))) {
	    object[key] = value;
	  }
	}

	module.exports = assignValue;


/***/ },
/* 32 */
/***/ function(module, exports, __webpack_require__) {

	var copyObject = __webpack_require__(33),
	    keys = __webpack_require__(18);

	/**
	 * The base implementation of `_.assign` without support for multiple sources
	 * or `customizer` functions.
	 *
	 * @private
	 * @param {Object} object The destination object.
	 * @param {Object} source The source object.
	 * @returns {Object} Returns `object`.
	 */
	function baseAssign(object, source) {
	  return object && copyObject(source, keys(source), object);
	}

	module.exports = baseAssign;


/***/ },
/* 33 */
/***/ function(module, exports, __webpack_require__) {

	var assignValue = __webpack_require__(31);

	/**
	 * Copies properties of `source` to `object`.
	 *
	 * @private
	 * @param {Object} source The object to copy properties from.
	 * @param {Array} props The property identifiers to copy.
	 * @param {Object} [object={}] The object to copy properties to.
	 * @param {Function} [customizer] The function to customize copied values.
	 * @returns {Object} Returns `object`.
	 */
	function copyObject(source, props, object, customizer) {
	  object || (object = {});

	  var index = -1,
	      length = props.length;

	  while (++index < length) {
	    var key = props[index];

	    var newValue = customizer
	      ? customizer(object[key], source[key], key, object, source)
	      : source[key];

	    assignValue(object, key, newValue);
	  }
	  return object;
	}

	module.exports = copyObject;


/***/ },
/* 34 */
/***/ function(module, exports) {

	/**
	 * Creates a clone of  `buffer`.
	 *
	 * @private
	 * @param {Buffer} buffer The buffer to clone.
	 * @param {boolean} [isDeep] Specify a deep clone.
	 * @returns {Buffer} Returns the cloned buffer.
	 */
	function cloneBuffer(buffer, isDeep) {
	  if (isDeep) {
	    return buffer.slice();
	  }
	  var result = new buffer.constructor(buffer.length);
	  buffer.copy(result);
	  return result;
	}

	module.exports = cloneBuffer;


/***/ },
/* 35 */
/***/ function(module, exports) {

	/**
	 * Copies the values of `source` to `array`.
	 *
	 * @private
	 * @param {Array} source The array to copy values from.
	 * @param {Array} [array=[]] The array to copy values to.
	 * @returns {Array} Returns `array`.
	 */
	function copyArray(source, array) {
	  var index = -1,
	      length = source.length;

	  array || (array = Array(length));
	  while (++index < length) {
	    array[index] = source[index];
	  }
	  return array;
	}

	module.exports = copyArray;


/***/ },
/* 36 */
/***/ function(module, exports, __webpack_require__) {

	var copyObject = __webpack_require__(33),
	    getSymbols = __webpack_require__(37);

	/**
	 * Copies own symbol properties of `source` to `object`.
	 *
	 * @private
	 * @param {Object} source The object to copy symbols from.
	 * @param {Object} [object={}] The object to copy symbols to.
	 * @returns {Object} Returns `object`.
	 */
	function copySymbols(source, object) {
	  return copyObject(source, getSymbols(source), object);
	}

	module.exports = copySymbols;


/***/ },
/* 37 */
/***/ function(module, exports) {

	/**
	 * A method that returns a new empty array.
	 *
	 * @static
	 * @memberOf _
	 * @since 4.13.0
	 * @category Util
	 * @returns {Array} Returns the new empty array.
	 * @example
	 *
	 * var arrays = _.times(2, _.stubArray);
	 *
	 * console.log(arrays);
	 * // => [[], []]
	 *
	 * console.log(arrays[0] === arrays[1]);
	 * // => false
	 */
	function stubArray() {
	  return [];
	}

	module.exports = stubArray;


/***/ },
/* 38 */
/***/ function(module, exports, __webpack_require__) {

	var baseGetAllKeys = __webpack_require__(39),
	    getSymbols = __webpack_require__(37),
	    keys = __webpack_require__(18);

	/**
	 * Creates an array of own enumerable property names and symbols of `object`.
	 *
	 * @private
	 * @param {Object} object The object to query.
	 * @returns {Array} Returns the array of property names and symbols.
	 */
	function getAllKeys(object) {
	  return baseGetAllKeys(object, keys, getSymbols);
	}

	module.exports = getAllKeys;


/***/ },
/* 39 */
/***/ function(module, exports, __webpack_require__) {

	var arrayPush = __webpack_require__(40),
	    isArray = __webpack_require__(41);

	/**
	 * The base implementation of `getAllKeys` and `getAllKeysIn` which uses
	 * `keysFunc` and `symbolsFunc` to get the enumerable property names and
	 * symbols of `object`.
	 *
	 * @private
	 * @param {Object} object The object to query.
	 * @param {Function} keysFunc The function to get the keys of `object`.
	 * @param {Function} symbolsFunc The function to get the symbols of `object`.
	 * @returns {Array} Returns the array of property names and symbols.
	 */
	function baseGetAllKeys(object, keysFunc, symbolsFunc) {
	  var result = keysFunc(object);
	  return isArray(object) ? result : arrayPush(result, symbolsFunc(object));
	}

	module.exports = baseGetAllKeys;


/***/ },
/* 40 */
/***/ function(module, exports) {

	/**
	 * Appends the elements of `values` to `array`.
	 *
	 * @private
	 * @param {Array} array The array to modify.
	 * @param {Array} values The values to append.
	 * @returns {Array} Returns `array`.
	 */
	function arrayPush(array, values) {
	  var index = -1,
	      length = values.length,
	      offset = array.length;

	  while (++index < length) {
	    array[offset + index] = values[index];
	  }
	  return array;
	}

	module.exports = arrayPush;


/***/ },
/* 41 */
/***/ function(module, exports) {

	/**
	 * Checks if `value` is classified as an `Array` object.
	 *
	 * @static
	 * @memberOf _
	 * @since 0.1.0
	 * @type {Function}
	 * @category Lang
	 * @param {*} value The value to check.
	 * @returns {boolean} Returns `true` if `value` is correctly classified,
	 *  else `false`.
	 * @example
	 *
	 * _.isArray([1, 2, 3]);
	 * // => true
	 *
	 * _.isArray(document.body.children);
	 * // => false
	 *
	 * _.isArray('abc');
	 * // => false
	 *
	 * _.isArray(_.noop);
	 * // => false
	 */
	var isArray = Array.isArray;

	module.exports = isArray;


/***/ },
/* 42 */
/***/ function(module, exports, __webpack_require__) {

	var DataView = __webpack_require__(43),
	    Map = __webpack_require__(47),
	    Promise = __webpack_require__(48),
	    Set = __webpack_require__(49),
	    WeakMap = __webpack_require__(50),
	    toSource = __webpack_require__(51);

	/** `Object#toString` result references. */
	var mapTag = '[object Map]',
	    objectTag = '[object Object]',
	    promiseTag = '[object Promise]',
	    setTag = '[object Set]',
	    weakMapTag = '[object WeakMap]';

	var dataViewTag = '[object DataView]';

	/** Used for built-in method references. */
	var objectProto = Object.prototype;

	/**
	 * Used to resolve the
	 * [`toStringTag`](http://ecma-international.org/ecma-262/6.0/#sec-object.prototype.tostring)
	 * of values.
	 */
	var objectToString = objectProto.toString;

	/** Used to detect maps, sets, and weakmaps. */
	var dataViewCtorString = toSource(DataView),
	    mapCtorString = toSource(Map),
	    promiseCtorString = toSource(Promise),
	    setCtorString = toSource(Set),
	    weakMapCtorString = toSource(WeakMap);

	/**
	 * Gets the `toStringTag` of `value`.
	 *
	 * @private
	 * @param {*} value The value to query.
	 * @returns {string} Returns the `toStringTag`.
	 */
	function getTag(value) {
	  return objectToString.call(value);
	}

	// Fallback for data views, maps, sets, and weak maps in IE 11,
	// for data views in Edge, and promises in Node.js.
	if ((DataView && getTag(new DataView(new ArrayBuffer(1))) != dataViewTag) ||
	    (Map && getTag(new Map) != mapTag) ||
	    (Promise && getTag(Promise.resolve()) != promiseTag) ||
	    (Set && getTag(new Set) != setTag) ||
	    (WeakMap && getTag(new WeakMap) != weakMapTag)) {
	  getTag = function(value) {
	    var result = objectToString.call(value),
	        Ctor = result == objectTag ? value.constructor : undefined,
	        ctorString = Ctor ? toSource(Ctor) : undefined;

	    if (ctorString) {
	      switch (ctorString) {
	        case dataViewCtorString: return dataViewTag;
	        case mapCtorString: return mapTag;
	        case promiseCtorString: return promiseTag;
	        case setCtorString: return setTag;
	        case weakMapCtorString: return weakMapTag;
	      }
	    }
	    return result;
	  };
	}

	module.exports = getTag;


/***/ },
/* 43 */
/***/ function(module, exports, __webpack_require__) {

	var getNative = __webpack_require__(44),
	    root = __webpack_require__(45);

	/* Built-in method references that are verified to be native. */
	var DataView = getNative(root, 'DataView');

	module.exports = DataView;


/***/ },
/* 44 */
/***/ function(module, exports) {

	/**
	 * Gets the value at `key` of `object`.
	 *
	 * @private
	 * @param {Object} [object] The object to query.
	 * @param {string} key The key of the property to get.
	 * @returns {*} Returns the property value.
	 */
	function getValue(object, key) {
	  return object == null ? undefined : object[key];
	}

	module.exports = getValue;


/***/ },
/* 45 */
/***/ function(module, exports, __webpack_require__) {

	/* WEBPACK VAR INJECTION */(function(global) {var checkGlobal = __webpack_require__(46);

	/** Detect free variable `global` from Node.js. */
	var freeGlobal = checkGlobal(typeof global == 'object' && global);

	/** Detect free variable `self`. */
	var freeSelf = checkGlobal(typeof self == 'object' && self);

	/** Detect `this` as the global object. */
	var thisGlobal = checkGlobal(typeof this == 'object' && this);

	/** Used as a reference to the global object. */
	var root = freeGlobal || freeSelf || thisGlobal || Function('return this')();

	module.exports = root;

	/* WEBPACK VAR INJECTION */}.call(exports, (function() { return this; }())))

/***/ },
/* 46 */
/***/ function(module, exports) {

	/**
	 * Checks if `value` is a global object.
	 *
	 * @private
	 * @param {*} value The value to check.
	 * @returns {null|Object} Returns `value` if it's a global object, else `null`.
	 */
	function checkGlobal(value) {
	  return (value && value.Object === Object) ? value : null;
	}

	module.exports = checkGlobal;


/***/ },
/* 47 */
/***/ function(module, exports, __webpack_require__) {

	var getNative = __webpack_require__(44),
	    root = __webpack_require__(45);

	/* Built-in method references that are verified to be native. */
	var Map = getNative(root, 'Map');

	module.exports = Map;


/***/ },
/* 48 */
/***/ function(module, exports, __webpack_require__) {

	var getNative = __webpack_require__(44),
	    root = __webpack_require__(45);

	/* Built-in method references that are verified to be native. */
	var Promise = getNative(root, 'Promise');

	module.exports = Promise;


/***/ },
/* 49 */
/***/ function(module, exports, __webpack_require__) {

	var getNative = __webpack_require__(44),
	    root = __webpack_require__(45);

	/* Built-in method references that are verified to be native. */
	var Set = getNative(root, 'Set');

	module.exports = Set;


/***/ },
/* 50 */
/***/ function(module, exports, __webpack_require__) {

	var getNative = __webpack_require__(44),
	    root = __webpack_require__(45);

	/* Built-in method references that are verified to be native. */
	var WeakMap = getNative(root, 'WeakMap');

	module.exports = WeakMap;


/***/ },
/* 51 */
/***/ function(module, exports) {

	/** Used to resolve the decompiled source of functions. */
	var funcToString = Function.prototype.toString;

	/**
	 * Converts `func` to its source code.
	 *
	 * @private
	 * @param {Function} func The function to process.
	 * @returns {string} Returns the source code.
	 */
	function toSource(func) {
	  if (func != null) {
	    try {
	      return funcToString.call(func);
	    } catch (e) {}
	    try {
	      return (func + '');
	    } catch (e) {}
	  }
	  return '';
	}

	module.exports = toSource;


/***/ },
/* 52 */
/***/ function(module, exports) {

	/** Used for built-in method references. */
	var objectProto = Object.prototype;

	/** Used to check objects for own properties. */
	var hasOwnProperty = objectProto.hasOwnProperty;

	/**
	 * Initializes an array clone.
	 *
	 * @private
	 * @param {Array} array The array to clone.
	 * @returns {Array} Returns the initialized clone.
	 */
	function initCloneArray(array) {
	  var length = array.length,
	      result = array.constructor(length);

	  // Add properties assigned by `RegExp#exec`.
	  if (length && typeof array[0] == 'string' && hasOwnProperty.call(array, 'index')) {
	    result.index = array.index;
	    result.input = array.input;
	  }
	  return result;
	}

	module.exports = initCloneArray;


/***/ },
/* 53 */
/***/ function(module, exports) {

	/**
	 * This method returns the first argument given to it.
	 *
	 * @static
	 * @since 0.1.0
	 * @memberOf _
	 * @category Util
	 * @param {*} value Any value.
	 * @returns {*} Returns `value`.
	 * @example
	 *
	 * var object = { 'user': 'fred' };
	 *
	 * console.log(_.identity(object) === object);
	 * // => true
	 */
	function identity(value) {
	  return value;
	}

	module.exports = identity;


/***/ },
/* 54 */
/***/ function(module, exports, __webpack_require__) {

	var baseCreate = __webpack_require__(55),
	    getPrototype = __webpack_require__(57),
	    isPrototype = __webpack_require__(58);

	/**
	 * Initializes an object clone.
	 *
	 * @private
	 * @param {Object} object The object to clone.
	 * @returns {Object} Returns the initialized clone.
	 */
	function initCloneObject(object) {
	  return (typeof object.constructor == 'function' && !isPrototype(object))
	    ? baseCreate(getPrototype(object))
	    : {};
	}

	module.exports = initCloneObject;


/***/ },
/* 55 */
/***/ function(module, exports, __webpack_require__) {

	var isObject = __webpack_require__(56);

	/** Built-in value references. */
	var objectCreate = Object.create;

	/**
	 * The base implementation of `_.create` without support for assigning
	 * properties to the created object.
	 *
	 * @private
	 * @param {Object} prototype The object to inherit from.
	 * @returns {Object} Returns the new object.
	 */
	function baseCreate(proto) {
	  return isObject(proto) ? objectCreate(proto) : {};
	}

	module.exports = baseCreate;


/***/ },
/* 56 */
/***/ function(module, exports) {

	/**
	 * Checks if `value` is the
	 * [language type](http://www.ecma-international.org/ecma-262/6.0/#sec-ecmascript-language-types)
	 * of `Object`. (e.g. arrays, functions, objects, regexes, `new Number(0)`, and `new String('')`)
	 *
	 * @static
	 * @memberOf _
	 * @since 0.1.0
	 * @category Lang
	 * @param {*} value The value to check.
	 * @returns {boolean} Returns `true` if `value` is an object, else `false`.
	 * @example
	 *
	 * _.isObject({});
	 * // => true
	 *
	 * _.isObject([1, 2, 3]);
	 * // => true
	 *
	 * _.isObject(_.noop);
	 * // => true
	 *
	 * _.isObject(null);
	 * // => false
	 */
	function isObject(value) {
	  var type = typeof value;
	  return !!value && (type == 'object' || type == 'function');
	}

	module.exports = isObject;


/***/ },
/* 57 */
/***/ function(module, exports) {

	/* Built-in method references for those with the same name as other `lodash` methods. */
	var nativeGetPrototype = Object.getPrototypeOf;

	/**
	 * Gets the `[[Prototype]]` of `value`.
	 *
	 * @private
	 * @param {*} value The value to query.
	 * @returns {null|Object} Returns the `[[Prototype]]`.
	 */
	function getPrototype(value) {
	  return nativeGetPrototype(Object(value));
	}

	module.exports = getPrototype;


/***/ },
/* 58 */
/***/ function(module, exports) {

	/**
	 * A method that returns `false`.
	 *
	 * @static
	 * @memberOf _
	 * @since 4.13.0
	 * @category Util
	 * @returns {boolean} Returns `false`.
	 * @example
	 *
	 * _.times(2, _.stubFalse);
	 * // => [false, false]
	 */
	function stubFalse() {
	  return false;
	}

	module.exports = stubFalse;


/***/ },
/* 59 */
/***/ function(module, exports) {

	/**
	 * A method that returns `false`.
	 *
	 * @static
	 * @memberOf _
	 * @since 4.13.0
	 * @category Util
	 * @returns {boolean} Returns `false`.
	 * @example
	 *
	 * _.times(2, _.stubFalse);
	 * // => [false, false]
	 */
	function stubFalse() {
	  return false;
	}

	module.exports = stubFalse;


/***/ },
/* 60 */
/***/ function(module, exports) {

	/**
	 * A method that returns `false`.
	 *
	 * @static
	 * @memberOf _
	 * @since 4.13.0
	 * @category Util
	 * @returns {boolean} Returns `false`.
	 * @example
	 *
	 * _.times(2, _.stubFalse);
	 * // => [false, false]
	 */
	function stubFalse() {
	  return false;
	}

	module.exports = stubFalse;


/***/ },
/* 61 */
/***/ function(module, exports, __webpack_require__) {

	/* WEBPACK VAR INJECTION */(function(process) {/**
	 * Copyright 2014-2015, Facebook, Inc.
	 * All rights reserved.
	 *
	 * This source code is licensed under the BSD-style license found in the
	 * LICENSE file in the root directory of this source tree. An additional grant
	 * of patent rights can be found in the PATENTS file in the same directory.
	 */

	'use strict';

	/**
	 * Similar to invariant but only logs a warning if the condition is not met.
	 * This can be used to log issues in development environments in critical
	 * paths. Removing the logging code for production environments will keep the
	 * same logic and follow the same code paths.
	 */

	var warning = function() {};

	if (process.env.NODE_ENV !== 'production') {
	  warning = function(condition, format, args) {
	    var len = arguments.length;
	    args = new Array(len > 2 ? len - 2 : 0);
	    for (var key = 2; key < len; key++) {
	      args[key - 2] = arguments[key];
	    }
	    if (format === undefined) {
	      throw new Error(
	        '`warning(condition, format, ...args)` requires a warning ' +
	        'message argument'
	      );
	    }

	    if (format.length < 10 || (/^[s\W]*$/).test(format)) {
	      throw new Error(
	        'The warning format should be able to uniquely identify this ' +
	        'warning. Please, use a more descriptive format than: ' + format
	      );
	    }

	    if (!condition) {
	      var argIndex = 0;
	      var message = 'Warning: ' +
	        format.replace(/%s/g, function() {
	          return args[argIndex++];
	        });
	      if (typeof console !== 'undefined') {
	        console.error(message);
	      }
	      try {
	        // This error was thrown as a convenience so that you can use this stack
	        // to find the callsite that caused this warning to fire.
	        throw new Error(message);
	      } catch(x) {}
	    }
	  };
	}

	module.exports = warning;

	/* WEBPACK VAR INJECTION */}.call(exports, __webpack_require__(16)))

/***/ },
/* 62 */
/***/ function(module, exports, __webpack_require__) {

	'use strict';

	Object.defineProperty(exports, "__esModule", {
	  value: true
	});

	var _createClass = function () { function defineProperties(target, props) { for (var i = 0; i < props.length; i++) { var descriptor = props[i]; descriptor.enumerable = descriptor.enumerable || false; descriptor.configurable = true; if ("value" in descriptor) descriptor.writable = true; Object.defineProperty(target, descriptor.key, descriptor); } } return function (Constructor, protoProps, staticProps) { if (protoProps) defineProperties(Constructor.prototype, protoProps); if (staticProps) defineProperties(Constructor, staticProps); return Constructor; }; }();

	var _get = function get(object, property, receiver) { if (object === null) object = Function.prototype; var desc = Object.getOwnPropertyDescriptor(object, property); if (desc === undefined) { var parent = Object.getPrototypeOf(object); if (parent === null) { return undefined; } else { return get(parent, property, receiver); } } else if ("value" in desc) { return desc.value; } else { var getter = desc.get; if (getter === undefined) { return undefined; } return getter.call(receiver); } };

	var _leaflet = __webpack_require__(1);

	var _BaseTileLayer2 = __webpack_require__(13);

	var _BaseTileLayer3 = _interopRequireDefault(_BaseTileLayer2);

	function _interopRequireDefault(obj) { return obj && obj.__esModule ? obj : { default: obj }; }

	function _classCallCheck(instance, Constructor) { if (!(instance instanceof Constructor)) { throw new TypeError("Cannot call a class as a function"); } }

	function _possibleConstructorReturn(self, call) { if (!self) { throw new ReferenceError("this hasn't been initialised - super() hasn't been called"); } return call && (typeof call === "object" || typeof call === "function") ? call : self; }

	function _inherits(subClass, superClass) { if (typeof superClass !== "function" && superClass !== null) { throw new TypeError("Super expression must either be null or a function, not " + typeof superClass); } subClass.prototype = Object.create(superClass && superClass.prototype, { constructor: { value: subClass, enumerable: false, writable: true, configurable: true } }); if (superClass) Object.setPrototypeOf ? Object.setPrototypeOf(subClass, superClass) : subClass.__proto__ = superClass; }

	var CanvasTileLayer = function (_BaseTileLayer) {
	  _inherits(CanvasTileLayer, _BaseTileLayer);

	  function CanvasTileLayer() {
	    _classCallCheck(this, CanvasTileLayer);

	    return _possibleConstructorReturn(this, Object.getPrototypeOf(CanvasTileLayer).apply(this, arguments));
	  }

	  _createClass(CanvasTileLayer, [{
	    key: 'componentWillMount',
	    value: function componentWillMount() {
	      _get(Object.getPrototypeOf(CanvasTileLayer.prototype), 'componentWillMount', this).call(this);
	      this.leafletElement = _leaflet.tileLayer.canvas(this.props);
	    }
	  }]);

	  return CanvasTileLayer;
	}(_BaseTileLayer3.default);

	exports.default = CanvasTileLayer;

/***/ },
/* 63 */
/***/ function(module, exports, __webpack_require__) {

	'use strict';

	Object.defineProperty(exports, "__esModule", {
	  value: true
	});

	var _createClass = function () { function defineProperties(target, props) { for (var i = 0; i < props.length; i++) { var descriptor = props[i]; descriptor.enumerable = descriptor.enumerable || false; descriptor.configurable = true; if ("value" in descriptor) descriptor.writable = true; Object.defineProperty(target, descriptor.key, descriptor); } } return function (Constructor, protoProps, staticProps) { if (protoProps) defineProperties(Constructor.prototype, protoProps); if (staticProps) defineProperties(Constructor, staticProps); return Constructor; }; }();

	var _get = function get(object, property, receiver) { if (object === null) object = Function.prototype; var desc = Object.getOwnPropertyDescriptor(object, property); if (desc === undefined) { var parent = Object.getPrototypeOf(object); if (parent === null) { return undefined; } else { return get(parent, property, receiver); } } else if ("value" in desc) { return desc.value; } else { var getter = desc.get; if (getter === undefined) { return undefined; } return getter.call(receiver); } };

	var _leaflet = __webpack_require__(1);

	var _react = __webpack_require__(4);

	var _latlng = __webpack_require__(6);

	var _latlng2 = _interopRequireDefault(_latlng);

	var _Path2 = __webpack_require__(64);

	var _Path3 = _interopRequireDefault(_Path2);

	function _interopRequireDefault(obj) { return obj && obj.__esModule ? obj : { default: obj }; }

	function _objectWithoutProperties(obj, keys) { var target = {}; for (var i in obj) { if (keys.indexOf(i) >= 0) continue; if (!Object.prototype.hasOwnProperty.call(obj, i)) continue; target[i] = obj[i]; } return target; }

	function _classCallCheck(instance, Constructor) { if (!(instance instanceof Constructor)) { throw new TypeError("Cannot call a class as a function"); } }

	function _possibleConstructorReturn(self, call) { if (!self) { throw new ReferenceError("this hasn't been initialised - super() hasn't been called"); } return call && (typeof call === "object" || typeof call === "function") ? call : self; }

	function _inherits(subClass, superClass) { if (typeof superClass !== "function" && superClass !== null) { throw new TypeError("Super expression must either be null or a function, not " + typeof superClass); } subClass.prototype = Object.create(superClass && superClass.prototype, { constructor: { value: subClass, enumerable: false, writable: true, configurable: true } }); if (superClass) Object.setPrototypeOf ? Object.setPrototypeOf(subClass, superClass) : subClass.__proto__ = superClass; }

	var Circle = function (_Path) {
	  _inherits(Circle, _Path);

	  function Circle() {
	    _classCallCheck(this, Circle);

	    return _possibleConstructorReturn(this, Object.getPrototypeOf(Circle).apply(this, arguments));
	  }

	  _createClass(Circle, [{
	    key: 'componentWillMount',
	    value: function componentWillMount() {
	      _get(Object.getPrototypeOf(Circle.prototype), 'componentWillMount', this).call(this);
	      var _props = this.props;
	      var center = _props.center;
	      var radius = _props.radius;

	      var props = _objectWithoutProperties(_props, ['center', 'radius']);

	      this.leafletElement = (0, _leaflet.circle)(center, radius, props);
	    }
	  }, {
	    key: 'componentDidUpdate',
	    value: function componentDidUpdate(prevProps) {
	      if (this.props.center !== prevProps.center) {
	        this.leafletElement.setLatLng(this.props.center);
	      }
	      if (this.props.radius !== prevProps.radius) {
	        this.leafletElement.setRadius(this.props.radius);
	      }
	      this.setStyleIfChanged(prevProps, this.props);
	    }
	  }]);

	  return Circle;
	}(_Path3.default);

	Circle.propTypes = {
	  center: _latlng2.default.isRequired,
	  radius: _react.PropTypes.number.isRequired
	};
	exports.default = Circle;

/***/ },
/* 64 */
/***/ function(module, exports, __webpack_require__) {

	'use strict';

	Object.defineProperty(exports, "__esModule", {
	  value: true
	});

	var _pick2 = __webpack_require__(65);

	var _pick3 = _interopRequireDefault(_pick2);

	var _isEqual2 = __webpack_require__(74);

	var _isEqual3 = _interopRequireDefault(_isEqual2);

	var _createClass = function () { function defineProperties(target, props) { for (var i = 0; i < props.length; i++) { var descriptor = props[i]; descriptor.enumerable = descriptor.enumerable || false; descriptor.configurable = true; if ("value" in descriptor) descriptor.writable = true; Object.defineProperty(target, descriptor.key, descriptor); } } return function (Constructor, protoProps, staticProps) { if (protoProps) defineProperties(Constructor.prototype, protoProps); if (staticProps) defineProperties(Constructor, staticProps); return Constructor; }; }();

	var _react = __webpack_require__(4);

	var _MapLayer2 = __webpack_require__(14);

	var _MapLayer3 = _interopRequireDefault(_MapLayer2);

	function _interopRequireDefault(obj) { return obj && obj.__esModule ? obj : { default: obj }; }

	function _classCallCheck(instance, Constructor) { if (!(instance instanceof Constructor)) { throw new TypeError("Cannot call a class as a function"); } }

	function _possibleConstructorReturn(self, call) { if (!self) { throw new ReferenceError("this hasn't been initialised - super() hasn't been called"); } return call && (typeof call === "object" || typeof call === "function") ? call : self; }

	function _inherits(subClass, superClass) { if (typeof superClass !== "function" && superClass !== null) { throw new TypeError("Super expression must either be null or a function, not " + typeof superClass); } subClass.prototype = Object.create(superClass && superClass.prototype, { constructor: { value: subClass, enumerable: false, writable: true, configurable: true } }); if (superClass) Object.setPrototypeOf ? Object.setPrototypeOf(subClass, superClass) : subClass.__proto__ = superClass; }

	var OPTIONS = ['stroke', 'color', 'weight', 'opacity', 'fill', 'fillColor', 'fillOpacity', 'fillRule', 'dashArray', 'lineCap', 'lineJoin', 'clickable', 'pointerEvents', 'className'];

	var Path = function (_MapLayer) {
	  _inherits(Path, _MapLayer);

	  function Path() {
	    _classCallCheck(this, Path);

	    return _possibleConstructorReturn(this, Object.getPrototypeOf(Path).apply(this, arguments));
	  }

	  _createClass(Path, [{
	    key: 'getChildContext',
	    value: function getChildContext() {
	      return {
	        popupContainer: this.leafletElement
	      };
	    }
	  }, {
	    key: 'getPathOptions',
	    value: function getPathOptions(props) {
	      return (0, _pick3.default)(props, OPTIONS);
	    }
	  }, {
	    key: 'setStyle',
	    value: function setStyle() {
	      var options = arguments.length <= 0 || arguments[0] === undefined ? {} : arguments[0];

	      this.leafletElement.setStyle(options);
	    }
	  }, {
	    key: 'setStyleIfChanged',
	    value: function setStyleIfChanged(fromProps, toProps) {
	      var nextStyle = this.getPathOptions(toProps);
	      if (!(0, _isEqual3.default)(nextStyle, this.getPathOptions(fromProps))) {
	        this.setStyle(nextStyle);
	      }
	    }
	  }]);

	  return Path;
	}(_MapLayer3.default);

	Path.childContextTypes = {
	  popupContainer: _react.PropTypes.object
	};
	exports.default = Path;

/***/ },
/* 65 */
/***/ function(module, exports, __webpack_require__) {

	var arrayMap = __webpack_require__(66),
	    baseFlatten = __webpack_require__(67),
	    basePick = __webpack_require__(68),
	    rest = __webpack_require__(70),
	    toKey = __webpack_require__(73);

	/**
	 * Creates an object composed of the picked `object` properties.
	 *
	 * @static
	 * @since 0.1.0
	 * @memberOf _
	 * @category Object
	 * @param {Object} object The source object.
	 * @param {...(string|string[])} [props] The property identifiers to pick.
	 * @returns {Object} Returns the new object.
	 * @example
	 *
	 * var object = { 'a': 1, 'b': '2', 'c': 3 };
	 *
	 * _.pick(object, ['a', 'c']);
	 * // => { 'a': 1, 'c': 3 }
	 */
	var pick = rest(function(object, props) {
	  return object == null ? {} : basePick(object, arrayMap(baseFlatten(props, 1), toKey));
	});

	module.exports = pick;


/***/ },
/* 66 */
/***/ function(module, exports) {

	/**
	 * A specialized version of `_.map` for arrays without support for iteratee
	 * shorthands.
	 *
	 * @private
	 * @param {Array} [array] The array to iterate over.
	 * @param {Function} iteratee The function invoked per iteration.
	 * @returns {Array} Returns the new mapped array.
	 */
	function arrayMap(array, iteratee) {
	  var index = -1,
	      length = array ? array.length : 0,
	      result = Array(length);

	  while (++index < length) {
	    result[index] = iteratee(array[index], index, array);
	  }
	  return result;
	}

	module.exports = arrayMap;


/***/ },
/* 67 */
/***/ function(module, exports) {

	/**
	 * Gets the first element of `array`.
	 *
	 * @static
	 * @memberOf _
	 * @since 0.1.0
	 * @alias first
	 * @category Array
	 * @param {Array} array The array to query.
	 * @returns {*} Returns the first element of `array`.
	 * @example
	 *
	 * _.head([1, 2, 3]);
	 * // => 1
	 *
	 * _.head([]);
	 * // => undefined
	 */
	function head(array) {
	  return (array && array.length) ? array[0] : undefined;
	}

	module.exports = head;


/***/ },
/* 68 */
/***/ function(module, exports, __webpack_require__) {

	var arrayReduce = __webpack_require__(69);

	/**
	 * The base implementation of `_.pick` without support for individual
	 * property identifiers.
	 *
	 * @private
	 * @param {Object} object The source object.
	 * @param {string[]} props The property identifiers to pick.
	 * @returns {Object} Returns the new object.
	 */
	function basePick(object, props) {
	  object = Object(object);
	  return arrayReduce(props, function(result, key) {
	    if (key in object) {
	      result[key] = object[key];
	    }
	    return result;
	  }, {});
	}

	module.exports = basePick;


/***/ },
/* 69 */
/***/ function(module, exports) {

	/**
	 * A specialized version of `_.reduce` for arrays without support for
	 * iteratee shorthands.
	 *
	 * @private
	 * @param {Array} [array] The array to iterate over.
	 * @param {Function} iteratee The function invoked per iteration.
	 * @param {*} [accumulator] The initial value.
	 * @param {boolean} [initAccum] Specify using the first element of `array` as
	 *  the initial value.
	 * @returns {*} Returns the accumulated value.
	 */
	function arrayReduce(array, iteratee, accumulator, initAccum) {
	  var index = -1,
	      length = array ? array.length : 0;

	  if (initAccum && length) {
	    accumulator = array[++index];
	  }
	  while (++index < length) {
	    accumulator = iteratee(accumulator, array[index], index, array);
	  }
	  return accumulator;
	}

	module.exports = arrayReduce;


/***/ },
/* 70 */
/***/ function(module, exports, __webpack_require__) {

	var apply = __webpack_require__(71),
	    toInteger = __webpack_require__(72);

	/** Used as the `TypeError` message for "Functions" methods. */
	var FUNC_ERROR_TEXT = 'Expected a function';

	/* Built-in method references for those with the same name as other `lodash` methods. */
	var nativeMax = Math.max;

	/**
	 * Creates a function that invokes `func` with the `this` binding of the
	 * created function and arguments from `start` and beyond provided as
	 * an array.
	 *
	 * **Note:** This method is based on the
	 * [rest parameter](https://mdn.io/rest_parameters).
	 *
	 * @static
	 * @memberOf _
	 * @since 4.0.0
	 * @category Function
	 * @param {Function} func The function to apply a rest parameter to.
	 * @param {number} [start=func.length-1] The start position of the rest parameter.
	 * @returns {Function} Returns the new function.
	 * @example
	 *
	 * var say = _.rest(function(what, names) {
	 *   return what + ' ' + _.initial(names).join(', ') +
	 *     (_.size(names) > 1 ? ', & ' : '') + _.last(names);
	 * });
	 *
	 * say('hello', 'fred', 'barney', 'pebbles');
	 * // => 'hello fred, barney, & pebbles'
	 */
	function rest(func, start) {
	  if (typeof func != 'function') {
	    throw new TypeError(FUNC_ERROR_TEXT);
	  }
	  start = nativeMax(start === undefined ? (func.length - 1) : toInteger(start), 0);
	  return function() {
	    var args = arguments,
	        index = -1,
	        length = nativeMax(args.length - start, 0),
	        array = Array(length);

	    while (++index < length) {
	      array[index] = args[start + index];
	    }
	    switch (start) {
	      case 0: return func.call(this, array);
	      case 1: return func.call(this, args[0], array);
	      case 2: return func.call(this, args[0], args[1], array);
	    }
	    var otherArgs = Array(start + 1);
	    index = -1;
	    while (++index < start) {
	      otherArgs[index] = args[index];
	    }
	    otherArgs[start] = array;
	    return apply(func, this, otherArgs);
	  };
	}

	module.exports = rest;


/***/ },
/* 71 */
/***/ function(module, exports) {

	/**
	 * A faster alternative to `Function#apply`, this function invokes `func`
	 * with the `this` binding of `thisArg` and the arguments of `args`.
	 *
	 * @private
	 * @param {Function} func The function to invoke.
	 * @param {*} thisArg The `this` binding of `func`.
	 * @param {Array} args The arguments to invoke `func` with.
	 * @returns {*} Returns the result of `func`.
	 */
	function apply(func, thisArg, args) {
	  var length = args.length;
	  switch (length) {
	    case 0: return func.call(thisArg);
	    case 1: return func.call(thisArg, args[0]);
	    case 2: return func.call(thisArg, args[0], args[1]);
	    case 3: return func.call(thisArg, args[0], args[1], args[2]);
	  }
	  return func.apply(thisArg, args);
	}

	module.exports = apply;


/***/ },
/* 72 */
/***/ function(module, exports) {

	/**
	 * This method returns the first argument given to it.
	 *
	 * @static
	 * @since 0.1.0
	 * @memberOf _
	 * @category Util
	 * @param {*} value Any value.
	 * @returns {*} Returns `value`.
	 * @example
	 *
	 * var object = { 'user': 'fred' };
	 *
	 * console.log(_.identity(object) === object);
	 * // => true
	 */
	function identity(value) {
	  return value;
	}

	module.exports = identity;


/***/ },
/* 73 */
/***/ function(module, exports) {

	/**
	 * This method returns the first argument given to it.
	 *
	 * @static
	 * @since 0.1.0
	 * @memberOf _
	 * @category Util
	 * @param {*} value Any value.
	 * @returns {*} Returns `value`.
	 * @example
	 *
	 * var object = { 'user': 'fred' };
	 *
	 * console.log(_.identity(object) === object);
	 * // => true
	 */
	function identity(value) {
	  return value;
	}

	module.exports = identity;


/***/ },
/* 74 */
/***/ function(module, exports, __webpack_require__) {

	var baseIsEqual = __webpack_require__(75);

	/**
	 * Performs a deep comparison between two values to determine if they are
	 * equivalent.
	 *
	 * **Note:** This method supports comparing arrays, array buffers, booleans,
	 * date objects, error objects, maps, numbers, `Object` objects, regexes,
	 * sets, strings, symbols, and typed arrays. `Object` objects are compared
	 * by their own, not inherited, enumerable properties. Functions and DOM
	 * nodes are **not** supported.
	 *
	 * @static
	 * @memberOf _
	 * @since 0.1.0
	 * @category Lang
	 * @param {*} value The value to compare.
	 * @param {*} other The other value to compare.
	 * @returns {boolean} Returns `true` if the values are equivalent,
	 *  else `false`.
	 * @example
	 *
	 * var object = { 'user': 'fred' };
	 * var other = { 'user': 'fred' };
	 *
	 * _.isEqual(object, other);
	 * // => true
	 *
	 * object === other;
	 * // => false
	 */
	function isEqual(value, other) {
	  return baseIsEqual(value, other);
	}

	module.exports = isEqual;


/***/ },
/* 75 */
/***/ function(module, exports, __webpack_require__) {

	var baseIsEqualDeep = __webpack_require__(76),
	    isObject = __webpack_require__(56),
	    isObjectLike = __webpack_require__(87);

	/**
	 * The base implementation of `_.isEqual` which supports partial comparisons
	 * and tracks traversed objects.
	 *
	 * @private
	 * @param {*} value The value to compare.
	 * @param {*} other The other value to compare.
	 * @param {Function} [customizer] The function to customize comparisons.
	 * @param {boolean} [bitmask] The bitmask of comparison flags.
	 *  The bitmask may be composed of the following flags:
	 *     1 - Unordered comparison
	 *     2 - Partial comparison
	 * @param {Object} [stack] Tracks traversed `value` and `other` objects.
	 * @returns {boolean} Returns `true` if the values are equivalent, else `false`.
	 */
	function baseIsEqual(value, other, customizer, bitmask, stack) {
	  if (value === other) {
	    return true;
	  }
	  if (value == null || other == null || (!isObject(value) && !isObjectLike(other))) {
	    return value !== value && other !== other;
	  }
	  return baseIsEqualDeep(value, other, baseIsEqual, customizer, bitmask, stack);
	}

	module.exports = baseIsEqual;


/***/ },
/* 76 */
/***/ function(module, exports, __webpack_require__) {

	var Stack = __webpack_require__(22),
	    equalArrays = __webpack_require__(77),
	    equalByTag = __webpack_require__(83),
	    equalObjects = __webpack_require__(84),
	    getTag = __webpack_require__(42),
	    isArray = __webpack_require__(41),
	    isHostObject = __webpack_require__(60),
	    isTypedArray = __webpack_require__(86);

	/** Used to compose bitmasks for comparison styles. */
	var PARTIAL_COMPARE_FLAG = 2;

	/** `Object#toString` result references. */
	var argsTag = '[object Arguments]',
	    arrayTag = '[object Array]',
	    objectTag = '[object Object]';

	/** Used for built-in method references. */
	var objectProto = Object.prototype;

	/** Used to check objects for own properties. */
	var hasOwnProperty = objectProto.hasOwnProperty;

	/**
	 * A specialized version of `baseIsEqual` for arrays and objects which performs
	 * deep comparisons and tracks traversed objects enabling objects with circular
	 * references to be compared.
	 *
	 * @private
	 * @param {Object} object The object to compare.
	 * @param {Object} other The other object to compare.
	 * @param {Function} equalFunc The function to determine equivalents of values.
	 * @param {Function} [customizer] The function to customize comparisons.
	 * @param {number} [bitmask] The bitmask of comparison flags. See `baseIsEqual`
	 *  for more details.
	 * @param {Object} [stack] Tracks traversed `object` and `other` objects.
	 * @returns {boolean} Returns `true` if the objects are equivalent, else `false`.
	 */
	function baseIsEqualDeep(object, other, equalFunc, customizer, bitmask, stack) {
	  var objIsArr = isArray(object),
	      othIsArr = isArray(other),
	      objTag = arrayTag,
	      othTag = arrayTag;

	  if (!objIsArr) {
	    objTag = getTag(object);
	    objTag = objTag == argsTag ? objectTag : objTag;
	  }
	  if (!othIsArr) {
	    othTag = getTag(other);
	    othTag = othTag == argsTag ? objectTag : othTag;
	  }
	  var objIsObj = objTag == objectTag && !isHostObject(object),
	      othIsObj = othTag == objectTag && !isHostObject(other),
	      isSameTag = objTag == othTag;

	  if (isSameTag && !objIsObj) {
	    stack || (stack = new Stack);
	    return (objIsArr || isTypedArray(object))
	      ? equalArrays(object, other, equalFunc, customizer, bitmask, stack)
	      : equalByTag(object, other, objTag, equalFunc, customizer, bitmask, stack);
	  }
	  if (!(bitmask & PARTIAL_COMPARE_FLAG)) {
	    var objIsWrapped = objIsObj && hasOwnProperty.call(object, '__wrapped__'),
	        othIsWrapped = othIsObj && hasOwnProperty.call(other, '__wrapped__');

	    if (objIsWrapped || othIsWrapped) {
	      var objUnwrapped = objIsWrapped ? object.value() : object,
	          othUnwrapped = othIsWrapped ? other.value() : other;

	      stack || (stack = new Stack);
	      return equalFunc(objUnwrapped, othUnwrapped, customizer, bitmask, stack);
	    }
	  }
	  if (!isSameTag) {
	    return false;
	  }
	  stack || (stack = new Stack);
	  return equalObjects(object, other, equalFunc, customizer, bitmask, stack);
	}

	module.exports = baseIsEqualDeep;


/***/ },
/* 77 */
/***/ function(module, exports, __webpack_require__) {

	var SetCache = __webpack_require__(78),
	    arraySome = __webpack_require__(82);

	/** Used to compose bitmasks for comparison styles. */
	var UNORDERED_COMPARE_FLAG = 1,
	    PARTIAL_COMPARE_FLAG = 2;

	/**
	 * A specialized version of `baseIsEqualDeep` for arrays with support for
	 * partial deep comparisons.
	 *
	 * @private
	 * @param {Array} array The array to compare.
	 * @param {Array} other The other array to compare.
	 * @param {Function} equalFunc The function to determine equivalents of values.
	 * @param {Function} customizer The function to customize comparisons.
	 * @param {number} bitmask The bitmask of comparison flags. See `baseIsEqual`
	 *  for more details.
	 * @param {Object} stack Tracks traversed `array` and `other` objects.
	 * @returns {boolean} Returns `true` if the arrays are equivalent, else `false`.
	 */
	function equalArrays(array, other, equalFunc, customizer, bitmask, stack) {
	  var isPartial = bitmask & PARTIAL_COMPARE_FLAG,
	      arrLength = array.length,
	      othLength = other.length;

	  if (arrLength != othLength && !(isPartial && othLength > arrLength)) {
	    return false;
	  }
	  // Assume cyclic values are equal.
	  var stacked = stack.get(array);
	  if (stacked) {
	    return stacked == other;
	  }
	  var index = -1,
	      result = true,
	      seen = (bitmask & UNORDERED_COMPARE_FLAG) ? new SetCache : undefined;

	  stack.set(array, other);

	  // Ignore non-index properties.
	  while (++index < arrLength) {
	    var arrValue = array[index],
	        othValue = other[index];

	    if (customizer) {
	      var compared = isPartial
	        ? customizer(othValue, arrValue, index, other, array, stack)
	        : customizer(arrValue, othValue, index, array, other, stack);
	    }
	    if (compared !== undefined) {
	      if (compared) {
	        continue;
	      }
	      result = false;
	      break;
	    }
	    // Recursively compare arrays (susceptible to call stack limits).
	    if (seen) {
	      if (!arraySome(other, function(othValue, othIndex) {
	            if (!seen.has(othIndex) &&
	                (arrValue === othValue || equalFunc(arrValue, othValue, customizer, bitmask, stack))) {
	              return seen.add(othIndex);
	            }
	          })) {
	        result = false;
	        break;
	      }
	    } else if (!(
	          arrValue === othValue ||
	            equalFunc(arrValue, othValue, customizer, bitmask, stack)
	        )) {
	      result = false;
	      break;
	    }
	  }
	  stack['delete'](array);
	  return result;
	}

	module.exports = equalArrays;


/***/ },
/* 78 */
/***/ function(module, exports, __webpack_require__) {

	var MapCache = __webpack_require__(79),
	    setCacheAdd = __webpack_require__(80),
	    setCacheHas = __webpack_require__(81);

	/**
	 *
	 * Creates an array cache object to store unique values.
	 *
	 * @private
	 * @constructor
	 * @param {Array} [values] The values to cache.
	 */
	function SetCache(values) {
	  var index = -1,
	      length = values ? values.length : 0;

	  this.__data__ = new MapCache;
	  while (++index < length) {
	    this.add(values[index]);
	  }
	}

	// Add methods to `SetCache`.
	SetCache.prototype.add = SetCache.prototype.push = setCacheAdd;
	SetCache.prototype.has = setCacheHas;

	module.exports = SetCache;


/***/ },
/* 79 */
/***/ function(module, exports, __webpack_require__) {

	var listCacheClear = __webpack_require__(23),
	    listCacheDelete = __webpack_require__(24),
	    listCacheGet = __webpack_require__(27),
	    listCacheHas = __webpack_require__(28),
	    listCacheSet = __webpack_require__(29);

	/**
	 * Creates an list cache object.
	 *
	 * @private
	 * @constructor
	 * @param {Array} [entries] The key-value pairs to cache.
	 */
	function ListCache(entries) {
	  var index = -1,
	      length = entries ? entries.length : 0;

	  this.clear();
	  while (++index < length) {
	    var entry = entries[index];
	    this.set(entry[0], entry[1]);
	  }
	}

	// Add methods to `ListCache`.
	ListCache.prototype.clear = listCacheClear;
	ListCache.prototype['delete'] = listCacheDelete;
	ListCache.prototype.get = listCacheGet;
	ListCache.prototype.has = listCacheHas;
	ListCache.prototype.set = listCacheSet;

	module.exports = ListCache;


/***/ },
/* 80 */
/***/ function(module, exports) {

	/** Used to stand-in for `undefined` hash values. */
	var HASH_UNDEFINED = '__lodash_hash_undefined__';

	/**
	 * Adds `value` to the array cache.
	 *
	 * @private
	 * @name add
	 * @memberOf SetCache
	 * @alias push
	 * @param {*} value The value to cache.
	 * @returns {Object} Returns the cache instance.
	 */
	function setCacheAdd(value) {
	  this.__data__.set(value, HASH_UNDEFINED);
	  return this;
	}

	module.exports = setCacheAdd;


/***/ },
/* 81 */
/***/ function(module, exports) {

	/**
	 * Checks if `value` is in the array cache.
	 *
	 * @private
	 * @name has
	 * @memberOf SetCache
	 * @param {*} value The value to search for.
	 * @returns {number} Returns `true` if `value` is found, else `false`.
	 */
	function setCacheHas(value) {
	  return this.__data__.has(value);
	}

	module.exports = setCacheHas;


/***/ },
/* 82 */
/***/ function(module, exports) {

	/**
	 * A specialized version of `_.some` for arrays without support for iteratee
	 * shorthands.
	 *
	 * @private
	 * @param {Array} [array] The array to iterate over.
	 * @param {Function} predicate The function invoked per iteration.
	 * @returns {boolean} Returns `true` if any element passes the predicate check,
	 *  else `false`.
	 */
	function arraySome(array, predicate) {
	  var index = -1,
	      length = array ? array.length : 0;

	  while (++index < length) {
	    if (predicate(array[index], index, array)) {
	      return true;
	    }
	  }
	  return false;
	}

	module.exports = arraySome;


/***/ },
/* 83 */
/***/ function(module, exports) {

	/**
	 * Performs a
	 * [`SameValueZero`](http://ecma-international.org/ecma-262/6.0/#sec-samevaluezero)
	 * comparison between two values to determine if they are equivalent.
	 *
	 * @static
	 * @memberOf _
	 * @since 4.0.0
	 * @category Lang
	 * @param {*} value The value to compare.
	 * @param {*} other The other value to compare.
	 * @returns {boolean} Returns `true` if the values are equivalent, else `false`.
	 * @example
	 *
	 * var object = { 'user': 'fred' };
	 * var other = { 'user': 'fred' };
	 *
	 * _.eq(object, object);
	 * // => true
	 *
	 * _.eq(object, other);
	 * // => false
	 *
	 * _.eq('a', 'a');
	 * // => true
	 *
	 * _.eq('a', Object('a'));
	 * // => false
	 *
	 * _.eq(NaN, NaN);
	 * // => true
	 */
	function eq(value, other) {
	  return value === other || (value !== value && other !== other);
	}

	module.exports = eq;


/***/ },
/* 84 */
/***/ function(module, exports, __webpack_require__) {

	var baseHas = __webpack_require__(85),
	    keys = __webpack_require__(18);

	/** Used to compose bitmasks for comparison styles. */
	var PARTIAL_COMPARE_FLAG = 2;

	/**
	 * A specialized version of `baseIsEqualDeep` for objects with support for
	 * partial deep comparisons.
	 *
	 * @private
	 * @param {Object} object The object to compare.
	 * @param {Object} other The other object to compare.
	 * @param {Function} equalFunc The function to determine equivalents of values.
	 * @param {Function} customizer The function to customize comparisons.
	 * @param {number} bitmask The bitmask of comparison flags. See `baseIsEqual`
	 *  for more details.
	 * @param {Object} stack Tracks traversed `object` and `other` objects.
	 * @returns {boolean} Returns `true` if the objects are equivalent, else `false`.
	 */
	function equalObjects(object, other, equalFunc, customizer, bitmask, stack) {
	  var isPartial = bitmask & PARTIAL_COMPARE_FLAG,
	      objProps = keys(object),
	      objLength = objProps.length,
	      othProps = keys(other),
	      othLength = othProps.length;

	  if (objLength != othLength && !isPartial) {
	    return false;
	  }
	  var index = objLength;
	  while (index--) {
	    var key = objProps[index];
	    if (!(isPartial ? key in other : baseHas(other, key))) {
	      return false;
	    }
	  }
	  // Assume cyclic values are equal.
	  var stacked = stack.get(object);
	  if (stacked) {
	    return stacked == other;
	  }
	  var result = true;
	  stack.set(object, other);

	  var skipCtor = isPartial;
	  while (++index < objLength) {
	    key = objProps[index];
	    var objValue = object[key],
	        othValue = other[key];

	    if (customizer) {
	      var compared = isPartial
	        ? customizer(othValue, objValue, key, other, object, stack)
	        : customizer(objValue, othValue, key, object, other, stack);
	    }
	    // Recursively compare objects (susceptible to call stack limits).
	    if (!(compared === undefined
	          ? (objValue === othValue || equalFunc(objValue, othValue, customizer, bitmask, stack))
	          : compared
	        )) {
	      result = false;
	      break;
	    }
	    skipCtor || (skipCtor = key == 'constructor');
	  }
	  if (result && !skipCtor) {
	    var objCtor = object.constructor,
	        othCtor = other.constructor;

	    // Non `Object` object instances with different constructors are not equal.
	    if (objCtor != othCtor &&
	        ('constructor' in object && 'constructor' in other) &&
	        !(typeof objCtor == 'function' && objCtor instanceof objCtor &&
	          typeof othCtor == 'function' && othCtor instanceof othCtor)) {
	      result = false;
	    }
	  }
	  stack['delete'](object);
	  return result;
	}

	module.exports = equalObjects;


/***/ },
/* 85 */
/***/ function(module, exports, __webpack_require__) {

	var getPrototype = __webpack_require__(57);

	/** Used for built-in method references. */
	var objectProto = Object.prototype;

	/** Used to check objects for own properties. */
	var hasOwnProperty = objectProto.hasOwnProperty;

	/**
	 * The base implementation of `_.has` without support for deep paths.
	 *
	 * @private
	 * @param {Object} [object] The object to query.
	 * @param {Array|string} key The key to check.
	 * @returns {boolean} Returns `true` if `key` exists, else `false`.
	 */
	function baseHas(object, key) {
	  // Avoid a bug in IE 10-11 where objects with a [[Prototype]] of `null`,
	  // that are composed entirely of index properties, return `false` for
	  // `hasOwnProperty` checks of them.
	  return object != null &&
	    (hasOwnProperty.call(object, key) ||
	      (typeof object == 'object' && key in object && getPrototype(object) === null));
	}

	module.exports = baseHas;


/***/ },
/* 86 */
/***/ function(module, exports) {

	/**
	 * A method that returns `false`.
	 *
	 * @static
	 * @memberOf _
	 * @since 4.13.0
	 * @category Util
	 * @returns {boolean} Returns `false`.
	 * @example
	 *
	 * _.times(2, _.stubFalse);
	 * // => [false, false]
	 */
	function stubFalse() {
	  return false;
	}

	module.exports = stubFalse;


/***/ },
/* 87 */
/***/ function(module, exports) {

	/**
	 * Checks if `value` is object-like. A value is object-like if it's not `null`
	 * and has a `typeof` result of "object".
	 *
	 * @static
	 * @memberOf _
	 * @since 4.0.0
	 * @category Lang
	 * @param {*} value The value to check.
	 * @returns {boolean} Returns `true` if `value` is object-like, else `false`.
	 * @example
	 *
	 * _.isObjectLike({});
	 * // => true
	 *
	 * _.isObjectLike([1, 2, 3]);
	 * // => true
	 *
	 * _.isObjectLike(_.noop);
	 * // => false
	 *
	 * _.isObjectLike(null);
	 * // => false
	 */
	function isObjectLike(value) {
	  return !!value && typeof value == 'object';
	}

	module.exports = isObjectLike;


/***/ },
/* 88 */
/***/ function(module, exports, __webpack_require__) {

	'use strict';

	Object.defineProperty(exports, "__esModule", {
	  value: true
	});

	var _createClass = function () { function defineProperties(target, props) { for (var i = 0; i < props.length; i++) { var descriptor = props[i]; descriptor.enumerable = descriptor.enumerable || false; descriptor.configurable = true; if ("value" in descriptor) descriptor.writable = true; Object.defineProperty(target, descriptor.key, descriptor); } } return function (Constructor, protoProps, staticProps) { if (protoProps) defineProperties(Constructor.prototype, protoProps); if (staticProps) defineProperties(Constructor, staticProps); return Constructor; }; }();

	var _get = function get(object, property, receiver) { if (object === null) object = Function.prototype; var desc = Object.getOwnPropertyDescriptor(object, property); if (desc === undefined) { var parent = Object.getPrototypeOf(object); if (parent === null) { return undefined; } else { return get(parent, property, receiver); } } else if ("value" in desc) { return desc.value; } else { var getter = desc.get; if (getter === undefined) { return undefined; } return getter.call(receiver); } };

	var _leaflet = __webpack_require__(1);

	var _react = __webpack_require__(4);

	var _latlng = __webpack_require__(6);

	var _latlng2 = _interopRequireDefault(_latlng);

	var _Path2 = __webpack_require__(64);

	var _Path3 = _interopRequireDefault(_Path2);

	function _interopRequireDefault(obj) { return obj && obj.__esModule ? obj : { default: obj }; }

	function _objectWithoutProperties(obj, keys) { var target = {}; for (var i in obj) { if (keys.indexOf(i) >= 0) continue; if (!Object.prototype.hasOwnProperty.call(obj, i)) continue; target[i] = obj[i]; } return target; }

	function _classCallCheck(instance, Constructor) { if (!(instance instanceof Constructor)) { throw new TypeError("Cannot call a class as a function"); } }

	function _possibleConstructorReturn(self, call) { if (!self) { throw new ReferenceError("this hasn't been initialised - super() hasn't been called"); } return call && (typeof call === "object" || typeof call === "function") ? call : self; }

	function _inherits(subClass, superClass) { if (typeof superClass !== "function" && superClass !== null) { throw new TypeError("Super expression must either be null or a function, not " + typeof superClass); } subClass.prototype = Object.create(superClass && superClass.prototype, { constructor: { value: subClass, enumerable: false, writable: true, configurable: true } }); if (superClass) Object.setPrototypeOf ? Object.setPrototypeOf(subClass, superClass) : subClass.__proto__ = superClass; }

	var CircleMarker = function (_Path) {
	  _inherits(CircleMarker, _Path);

	  function CircleMarker() {
	    _classCallCheck(this, CircleMarker);

	    return _possibleConstructorReturn(this, Object.getPrototypeOf(CircleMarker).apply(this, arguments));
	  }

	  _createClass(CircleMarker, [{
	    key: 'componentWillMount',
	    value: function componentWillMount() {
	      _get(Object.getPrototypeOf(CircleMarker.prototype), 'componentWillMount', this).call(this);
	      var _props = this.props;
	      var center = _props.center;

	      var props = _objectWithoutProperties(_props, ['center']);

	      this.leafletElement = (0, _leaflet.circleMarker)(center, props);
	    }
	  }, {
	    key: 'componentDidUpdate',
	    value: function componentDidUpdate(prevProps) {
	      if (this.props.center !== prevProps.center) {
	        this.leafletElement.setLatLng(this.props.center);
	      }
	      if (this.props.radius !== prevProps.radius) {
	        this.leafletElement.setRadius(this.props.radius);
	      }
	      this.setStyleIfChanged(prevProps, this.props);
	    }
	  }]);

	  return CircleMarker;
	}(_Path3.default);

	CircleMarker.propTypes = {
	  center: _latlng2.default.isRequired,
	  radius: _react.PropTypes.number
	};
	exports.default = CircleMarker;

/***/ },
/* 89 */
/***/ function(module, exports, __webpack_require__) {

	'use strict';

	Object.defineProperty(exports, "__esModule", {
	  value: true
	});

	var _createClass = function () { function defineProperties(target, props) { for (var i = 0; i < props.length; i++) { var descriptor = props[i]; descriptor.enumerable = descriptor.enumerable || false; descriptor.configurable = true; if ("value" in descriptor) descriptor.writable = true; Object.defineProperty(target, descriptor.key, descriptor); } } return function (Constructor, protoProps, staticProps) { if (protoProps) defineProperties(Constructor.prototype, protoProps); if (staticProps) defineProperties(Constructor, staticProps); return Constructor; }; }();

	var _get = function get(object, property, receiver) { if (object === null) object = Function.prototype; var desc = Object.getOwnPropertyDescriptor(object, property); if (desc === undefined) { var parent = Object.getPrototypeOf(object); if (parent === null) { return undefined; } else { return get(parent, property, receiver); } } else if ("value" in desc) { return desc.value; } else { var getter = desc.get; if (getter === undefined) { return undefined; } return getter.call(receiver); } };

	var _leaflet = __webpack_require__(1);

	var _react = __webpack_require__(4);

	var _layerContainer = __webpack_require__(9);

	var _layerContainer2 = _interopRequireDefault(_layerContainer);

	var _Path2 = __webpack_require__(64);

	var _Path3 = _interopRequireDefault(_Path2);

	function _interopRequireDefault(obj) { return obj && obj.__esModule ? obj : { default: obj }; }

	function _classCallCheck(instance, Constructor) { if (!(instance instanceof Constructor)) { throw new TypeError("Cannot call a class as a function"); } }

	function _possibleConstructorReturn(self, call) { if (!self) { throw new ReferenceError("this hasn't been initialised - super() hasn't been called"); } return call && (typeof call === "object" || typeof call === "function") ? call : self; }

	function _inherits(subClass, superClass) { if (typeof superClass !== "function" && superClass !== null) { throw new TypeError("Super expression must either be null or a function, not " + typeof superClass); } subClass.prototype = Object.create(superClass && superClass.prototype, { constructor: { value: subClass, enumerable: false, writable: true, configurable: true } }); if (superClass) Object.setPrototypeOf ? Object.setPrototypeOf(subClass, superClass) : subClass.__proto__ = superClass; }

	var FeatureGroup = function (_Path) {
	  _inherits(FeatureGroup, _Path);

	  function FeatureGroup() {
	    _classCallCheck(this, FeatureGroup);

	    return _possibleConstructorReturn(this, Object.getPrototypeOf(FeatureGroup).apply(this, arguments));
	  }

	  _createClass(FeatureGroup, [{
	    key: 'getChildContext',
	    value: function getChildContext() {
	      return {
	        layerContainer: this.leafletElement,
	        popupContainer: this.leafletElement
	      };
	    }
	  }, {
	    key: 'componentWillMount',
	    value: function componentWillMount() {
	      this.leafletElement = (0, _leaflet.featureGroup)();
	    }
	  }, {
	    key: 'componentDidMount',
	    value: function componentDidMount() {
	      _get(Object.getPrototypeOf(FeatureGroup.prototype), 'componentDidMount', this).call(this);
	      this.setStyle(this.props);
	    }
	  }, {
	    key: 'componentDidUpdate',
	    value: function componentDidUpdate(prevProps) {
	      this.setStyleIfChanged(prevProps, this.props);
	    }
	  }]);

	  return FeatureGroup;
	}(_Path3.default);

	FeatureGroup.childContextTypes = {
	  layerContainer: _layerContainer2.default,
	  popupContainer: _react.PropTypes.object
	};
	exports.default = FeatureGroup;

/***/ },
/* 90 */
/***/ function(module, exports, __webpack_require__) {

	'use strict';

	Object.defineProperty(exports, "__esModule", {
	  value: true
	});

	var _isFunction2 = __webpack_require__(91);

	var _isFunction3 = _interopRequireDefault(_isFunction2);

	var _createClass = function () { function defineProperties(target, props) { for (var i = 0; i < props.length; i++) { var descriptor = props[i]; descriptor.enumerable = descriptor.enumerable || false; descriptor.configurable = true; if ("value" in descriptor) descriptor.writable = true; Object.defineProperty(target, descriptor.key, descriptor); } } return function (Constructor, protoProps, staticProps) { if (protoProps) defineProperties(Constructor.prototype, protoProps); if (staticProps) defineProperties(Constructor, staticProps); return Constructor; }; }();

	var _get = function get(object, property, receiver) { if (object === null) object = Function.prototype; var desc = Object.getOwnPropertyDescriptor(object, property); if (desc === undefined) { var parent = Object.getPrototypeOf(object); if (parent === null) { return undefined; } else { return get(parent, property, receiver); } } else if ("value" in desc) { return desc.value; } else { var getter = desc.get; if (getter === undefined) { return undefined; } return getter.call(receiver); } };

	var _leaflet = __webpack_require__(1);

	var _react = __webpack_require__(4);

	var _Path2 = __webpack_require__(64);

	var _Path3 = _interopRequireDefault(_Path2);

	function _interopRequireDefault(obj) { return obj && obj.__esModule ? obj : { default: obj }; }

	function _objectWithoutProperties(obj, keys) { var target = {}; for (var i in obj) { if (keys.indexOf(i) >= 0) continue; if (!Object.prototype.hasOwnProperty.call(obj, i)) continue; target[i] = obj[i]; } return target; }

	function _classCallCheck(instance, Constructor) { if (!(instance instanceof Constructor)) { throw new TypeError("Cannot call a class as a function"); } }

	function _possibleConstructorReturn(self, call) { if (!self) { throw new ReferenceError("this hasn't been initialised - super() hasn't been called"); } return call && (typeof call === "object" || typeof call === "function") ? call : self; }

	function _inherits(subClass, superClass) { if (typeof superClass !== "function" && superClass !== null) { throw new TypeError("Super expression must either be null or a function, not " + typeof superClass); } subClass.prototype = Object.create(superClass && superClass.prototype, { constructor: { value: subClass, enumerable: false, writable: true, configurable: true } }); if (superClass) Object.setPrototypeOf ? Object.setPrototypeOf(subClass, superClass) : subClass.__proto__ = superClass; }

	var GeoJson = function (_Path) {
	  _inherits(GeoJson, _Path);

	  function GeoJson() {
	    _classCallCheck(this, GeoJson);

	    return _possibleConstructorReturn(this, Object.getPrototypeOf(GeoJson).apply(this, arguments));
	  }

	  _createClass(GeoJson, [{
	    key: 'componentWillMount',
	    value: function componentWillMount() {
	      _get(Object.getPrototypeOf(GeoJson.prototype), 'componentWillMount', this).call(this);
	      var _props = this.props;
	      var data = _props.data;

	      var props = _objectWithoutProperties(_props, ['data']);

	      this.leafletElement = (0, _leaflet.geoJson)(data, props);
	    }
	  }, {
	    key: 'componentDidUpdate',
	    value: function componentDidUpdate(prevProps) {
	      if ((0, _isFunction3.default)(this.props.style)) {
	        this.setStyle(this.props.style);
	      } else {
	        this.setStyleIfChanged(prevProps, this.props);
	      }
	    }
	  }]);

	  return GeoJson;
	}(_Path3.default);

	GeoJson.propTypes = {
	  data: _react.PropTypes.object.isRequired
	};
	exports.default = GeoJson;

/***/ },
/* 91 */
/***/ function(module, exports, __webpack_require__) {

	var isObject = __webpack_require__(56);

	/** `Object#toString` result references. */
	var funcTag = '[object Function]',
	    genTag = '[object GeneratorFunction]';

	/** Used for built-in method references. */
	var objectProto = Object.prototype;

	/**
	 * Used to resolve the
	 * [`toStringTag`](http://ecma-international.org/ecma-262/6.0/#sec-object.prototype.tostring)
	 * of values.
	 */
	var objectToString = objectProto.toString;

	/**
	 * Checks if `value` is classified as a `Function` object.
	 *
	 * @static
	 * @memberOf _
	 * @since 0.1.0
	 * @category Lang
	 * @param {*} value The value to check.
	 * @returns {boolean} Returns `true` if `value` is correctly classified,
	 *  else `false`.
	 * @example
	 *
	 * _.isFunction(_);
	 * // => true
	 *
	 * _.isFunction(/abc/);
	 * // => false
	 */
	function isFunction(value) {
	  // The use of `Object#toString` avoids issues with the `typeof` operator
	  // in Safari 8 which returns 'object' for typed array and weak map constructors,
	  // and PhantomJS 1.9 which returns 'function' for `NodeList` instances.
	  var tag = isObject(value) ? objectToString.call(value) : '';
	  return tag == funcTag || tag == genTag;
	}

	module.exports = isFunction;


/***/ },
/* 92 */
/***/ function(module, exports, __webpack_require__) {

	'use strict';

	Object.defineProperty(exports, "__esModule", {
	  value: true
	});

	var _createClass = function () { function defineProperties(target, props) { for (var i = 0; i < props.length; i++) { var descriptor = props[i]; descriptor.enumerable = descriptor.enumerable || false; descriptor.configurable = true; if ("value" in descriptor) descriptor.writable = true; Object.defineProperty(target, descriptor.key, descriptor); } } return function (Constructor, protoProps, staticProps) { if (protoProps) defineProperties(Constructor.prototype, protoProps); if (staticProps) defineProperties(Constructor, staticProps); return Constructor; }; }();

	var _get = function get(object, property, receiver) { if (object === null) object = Function.prototype; var desc = Object.getOwnPropertyDescriptor(object, property); if (desc === undefined) { var parent = Object.getPrototypeOf(object); if (parent === null) { return undefined; } else { return get(parent, property, receiver); } } else if ("value" in desc) { return desc.value; } else { var getter = desc.get; if (getter === undefined) { return undefined; } return getter.call(receiver); } };

	var _leaflet = __webpack_require__(1);

	var _react = __webpack_require__(4);

	var _bounds = __webpack_require__(3);

	var _bounds2 = _interopRequireDefault(_bounds);

	var _MapLayer2 = __webpack_require__(14);

	var _MapLayer3 = _interopRequireDefault(_MapLayer2);

	function _interopRequireDefault(obj) { return obj && obj.__esModule ? obj : { default: obj }; }

	function _objectWithoutProperties(obj, keys) { var target = {}; for (var i in obj) { if (keys.indexOf(i) >= 0) continue; if (!Object.prototype.hasOwnProperty.call(obj, i)) continue; target[i] = obj[i]; } return target; }

	function _classCallCheck(instance, Constructor) { if (!(instance instanceof Constructor)) { throw new TypeError("Cannot call a class as a function"); } }

	function _possibleConstructorReturn(self, call) { if (!self) { throw new ReferenceError("this hasn't been initialised - super() hasn't been called"); } return call && (typeof call === "object" || typeof call === "function") ? call : self; }

	function _inherits(subClass, superClass) { if (typeof superClass !== "function" && superClass !== null) { throw new TypeError("Super expression must either be null or a function, not " + typeof superClass); } subClass.prototype = Object.create(superClass && superClass.prototype, { constructor: { value: subClass, enumerable: false, writable: true, configurable: true } }); if (superClass) Object.setPrototypeOf ? Object.setPrototypeOf(subClass, superClass) : subClass.__proto__ = superClass; }

	var ImageOverlay = function (_MapLayer) {
	  _inherits(ImageOverlay, _MapLayer);

	  function ImageOverlay() {
	    _classCallCheck(this, ImageOverlay);

	    return _possibleConstructorReturn(this, Object.getPrototypeOf(ImageOverlay).apply(this, arguments));
	  }

	  _createClass(ImageOverlay, [{
	    key: 'componentWillMount',
	    value: function componentWillMount() {
	      _get(Object.getPrototypeOf(ImageOverlay.prototype), 'componentWillMount', this).call(this);
	      var _props = this.props;
	      var bounds = _props.bounds;
	      var url = _props.url;

	      var props = _objectWithoutProperties(_props, ['bounds', 'url']);

	      this.leafletElement = (0, _leaflet.imageOverlay)(url, bounds, props);
	    }
	  }, {
	    key: 'componentDidUpdate',
	    value: function componentDidUpdate(prevProps) {
	      if (this.props.url !== prevProps.url) {
	        this.leafletElement.setUrl(this.props.url);
	      }
	      if (this.props.opacity !== prevProps.opacity) {
	        this.leafletElement.setOpacity(this.props.opacity);
	      }
	    }
	  }, {
	    key: 'render',
	    value: function render() {
	      return null;
	    }
	  }]);

	  return ImageOverlay;
	}(_MapLayer3.default);

	ImageOverlay.propTypes = {
	  attribution: _react.PropTypes.string,
	  bounds: _bounds2.default.isRequired,
	  opacity: _react.PropTypes.number,
	  url: _react.PropTypes.string.isRequired
	};
	exports.default = ImageOverlay;

/***/ },
/* 93 */
/***/ function(module, exports, __webpack_require__) {

	'use strict';

	Object.defineProperty(exports, "__esModule", {
	  value: true
	});

	var _createClass = function () { function defineProperties(target, props) { for (var i = 0; i < props.length; i++) { var descriptor = props[i]; descriptor.enumerable = descriptor.enumerable || false; descriptor.configurable = true; if ("value" in descriptor) descriptor.writable = true; Object.defineProperty(target, descriptor.key, descriptor); } } return function (Constructor, protoProps, staticProps) { if (protoProps) defineProperties(Constructor.prototype, protoProps); if (staticProps) defineProperties(Constructor, staticProps); return Constructor; }; }();

	var _get = function get(object, property, receiver) { if (object === null) object = Function.prototype; var desc = Object.getOwnPropertyDescriptor(object, property); if (desc === undefined) { var parent = Object.getPrototypeOf(object); if (parent === null) { return undefined; } else { return get(parent, property, receiver); } } else if ("value" in desc) { return desc.value; } else { var getter = desc.get; if (getter === undefined) { return undefined; } return getter.call(receiver); } };

	var _leaflet = __webpack_require__(1);

	var _layerContainer = __webpack_require__(9);

	var _layerContainer2 = _interopRequireDefault(_layerContainer);

	var _MapLayer2 = __webpack_require__(14);

	var _MapLayer3 = _interopRequireDefault(_MapLayer2);

	function _interopRequireDefault(obj) { return obj && obj.__esModule ? obj : { default: obj }; }

	function _classCallCheck(instance, Constructor) { if (!(instance instanceof Constructor)) { throw new TypeError("Cannot call a class as a function"); } }

	function _possibleConstructorReturn(self, call) { if (!self) { throw new ReferenceError("this hasn't been initialised - super() hasn't been called"); } return call && (typeof call === "object" || typeof call === "function") ? call : self; }

	function _inherits(subClass, superClass) { if (typeof superClass !== "function" && superClass !== null) { throw new TypeError("Super expression must either be null or a function, not " + typeof superClass); } subClass.prototype = Object.create(superClass && superClass.prototype, { constructor: { value: subClass, enumerable: false, writable: true, configurable: true } }); if (superClass) Object.setPrototypeOf ? Object.setPrototypeOf(subClass, superClass) : subClass.__proto__ = superClass; }

	var LayerGroup = function (_MapLayer) {
	  _inherits(LayerGroup, _MapLayer);

	  function LayerGroup() {
	    _classCallCheck(this, LayerGroup);

	    return _possibleConstructorReturn(this, Object.getPrototypeOf(LayerGroup).apply(this, arguments));
	  }

	  _createClass(LayerGroup, [{
	    key: 'getChildContext',
	    value: function getChildContext() {
	      return {
	        layerContainer: this.leafletElement
	      };
	    }
	  }, {
	    key: 'componentWillMount',
	    value: function componentWillMount() {
	      _get(Object.getPrototypeOf(LayerGroup.prototype), 'componentWillMount', this).call(this);
	      this.leafletElement = (0, _leaflet.layerGroup)();
	    }
	  }]);

	  return LayerGroup;
	}(_MapLayer3.default);

	LayerGroup.childContextTypes = {
	  layerContainer: _layerContainer2.default
	};
	exports.default = LayerGroup;

/***/ },
/* 94 */
/***/ function(module, exports, __webpack_require__) {

	'use strict';

	Object.defineProperty(exports, "__esModule", {
	  value: true
	});

	var _createClass = function () { function defineProperties(target, props) { for (var i = 0; i < props.length; i++) { var descriptor = props[i]; descriptor.enumerable = descriptor.enumerable || false; descriptor.configurable = true; if ("value" in descriptor) descriptor.writable = true; Object.defineProperty(target, descriptor.key, descriptor); } } return function (Constructor, protoProps, staticProps) { if (protoProps) defineProperties(Constructor.prototype, protoProps); if (staticProps) defineProperties(Constructor, staticProps); return Constructor; }; }();

	var _leaflet = __webpack_require__(1);

	var _react = __webpack_require__(4);

	var _react2 = _interopRequireDefault(_react);

	var _children2 = __webpack_require__(7);

	var _children3 = _interopRequireDefault(_children2);

	var _layerContainer = __webpack_require__(9);

	var _layerContainer2 = _interopRequireDefault(_layerContainer);

	var _map = __webpack_require__(10);

	var _map2 = _interopRequireDefault(_map);

	var _MapControl2 = __webpack_require__(12);

	var _MapControl3 = _interopRequireDefault(_MapControl2);

	function _interopRequireDefault(obj) { return obj && obj.__esModule ? obj : { default: obj }; }

	function _objectWithoutProperties(obj, keys) { var target = {}; for (var i in obj) { if (keys.indexOf(i) >= 0) continue; if (!Object.prototype.hasOwnProperty.call(obj, i)) continue; target[i] = obj[i]; } return target; }

	function _classCallCheck(instance, Constructor) { if (!(instance instanceof Constructor)) { throw new TypeError("Cannot call a class as a function"); } }

	function _possibleConstructorReturn(self, call) { if (!self) { throw new ReferenceError("this hasn't been initialised - super() hasn't been called"); } return call && (typeof call === "object" || typeof call === "function") ? call : self; }

	function _inherits(subClass, superClass) { if (typeof superClass !== "function" && superClass !== null) { throw new TypeError("Super expression must either be null or a function, not " + typeof superClass); } subClass.prototype = Object.create(superClass && superClass.prototype, { constructor: { value: subClass, enumerable: false, writable: true, configurable: true } }); if (superClass) Object.setPrototypeOf ? Object.setPrototypeOf(subClass, superClass) : subClass.__proto__ = superClass; }

	var controlledLayerPropTypes = {
	  addBaseLayer: _react.PropTypes.func,
	  addOverlay: _react.PropTypes.func,
	  checked: _react.PropTypes.bool,
	  children: _react.PropTypes.node.isRequired,
	  name: _react.PropTypes.string.isRequired,
	  removeLayer: _react.PropTypes.func,
	  removeLayerControl: _react.PropTypes.func
	};

	// Abtract class for layer container, extended by BaseLayer and Overlay

	var ControlledLayer = function (_Component) {
	  _inherits(ControlledLayer, _Component);

	  function ControlledLayer() {
	    _classCallCheck(this, ControlledLayer);

	    return _possibleConstructorReturn(this, Object.getPrototypeOf(ControlledLayer).apply(this, arguments));
	  }

	  _createClass(ControlledLayer, [{
	    key: 'getChildContext',
	    value: function getChildContext() {
	      return {
	        layerContainer: {
	          addLayer: this.addLayer.bind(this),
	          removeLayer: this.removeLayer.bind(this)
	        }
	      };
	    }
	  }, {
	    key: 'componentWillReceiveProps',
	    value: function componentWillReceiveProps(_ref) {
	      var checked = _ref.checked;

	      // Handle dynamically (un)checking the layer => adding/removing from the map
	      if (checked && !this.props.checked) {
	        this.context.map.addLayer(this.layer);
	      } else if (this.props.checked && !checked) {
	        this.context.map.removeLayer(this.layer);
	      }
	    }
	  }, {
	    key: 'componentWillUnmount',
	    value: function componentWillUnmount() {
	      this.props.removeLayerControl(this.layer);
	    }
	  }, {
	    key: 'removeLayer',
	    value: function removeLayer(layer) {
	      this.props.removeLayer(layer);
	    }
	  }, {
	    key: 'render',
	    value: function render() {
	      return this.props.children || null;
	    }
	  }]);

	  return ControlledLayer;
	}(_react.Component);

	ControlledLayer.propTypes = controlledLayerPropTypes;
	ControlledLayer.contextTypes = {
	  map: _map2.default
	};
	ControlledLayer.childContextTypes = {
	  layerContainer: _layerContainer2.default
	};

	var BaseLayer = function (_ControlledLayer) {
	  _inherits(BaseLayer, _ControlledLayer);

	  function BaseLayer() {
	    _classCallCheck(this, BaseLayer);

	    return _possibleConstructorReturn(this, Object.getPrototypeOf(BaseLayer).apply(this, arguments));
	  }

	  _createClass(BaseLayer, [{
	    key: 'addLayer',
	    value: function addLayer(layer) {
	      this.layer = layer; // Keep layer reference to handle dynamic changes of props
	      var _props = this.props;
	      var addBaseLayer = _props.addBaseLayer;
	      var checked = _props.checked;
	      var name = _props.name;

	      addBaseLayer(layer, name, checked);
	    }
	  }]);

	  return BaseLayer;
	}(ControlledLayer);

	BaseLayer.propTypes = controlledLayerPropTypes;

	var Overlay = function (_ControlledLayer2) {
	  _inherits(Overlay, _ControlledLayer2);

	  function Overlay() {
	    _classCallCheck(this, Overlay);

	    return _possibleConstructorReturn(this, Object.getPrototypeOf(Overlay).apply(this, arguments));
	  }

	  _createClass(Overlay, [{
	    key: 'addLayer',
	    value: function addLayer(layer) {
	      this.layer = layer; // Keep layer reference to handle dynamic changes of props
	      var _props2 = this.props;
	      var addOverlay = _props2.addOverlay;
	      var checked = _props2.checked;
	      var name = _props2.name;

	      addOverlay(layer, name, checked);
	    }
	  }]);

	  return Overlay;
	}(ControlledLayer);

	Overlay.propTypes = controlledLayerPropTypes;

	var LayersControl = function (_MapControl) {
	  _inherits(LayersControl, _MapControl);

	  function LayersControl() {
	    _classCallCheck(this, LayersControl);

	    return _possibleConstructorReturn(this, Object.getPrototypeOf(LayersControl).apply(this, arguments));
	  }

	  _createClass(LayersControl, [{
	    key: 'componentWillMount',
	    value: function componentWillMount() {
	      var _props3 = this.props;
	      var _children = _props3.children;

	      var options = _objectWithoutProperties(_props3, ['children']);

<<<<<<< HEAD
	      this.leafletElement = _leaflet.control.layers(undefined, undefined, options);
	      this.controlProps = {
	        addBaseLayer: this.addBaseLayer.bind(this),
	        addOverlay: this.addOverlay.bind(this),
	        removeLayer: this.removeLayer.bind(this)
	      };
=======
	      // Pre-v0.11 behavior, warn in v0.11, remove in v0.12


	      this.legacy = !!(baseLayers || overlays);

	      if (this.legacy) {
	        process.env.NODE_ENV !== 'production' ? (0, _warning2.default)(false, 'The "baseLayers" and "overlays" properties for "LayersControl" are deprecated and will be removed in the next version. You should use the "LayersControl.BaseLayer" and "LayersControl.Overlay" instead, see the documentation for more information.') : void 0;
	        this.leafletElement = _leaflet.control.layers(baseLayers, overlays, options);
	      } else {
	        this.leafletElement = _leaflet.control.layers(undefined, undefined, options);
	        this.controlProps = {
	          addBaseLayer: this.addBaseLayer.bind(this),
	          addOverlay: this.addOverlay.bind(this),
	          removeLayer: this.removeLayer.bind(this),
	          removeLayerControl: this.removeLayerControl.bind(this)
	        };
	      }
>>>>>>> 4a7f27c3
	    }
	  }, {
	    key: 'addBaseLayer',
	    value: function addBaseLayer(layer, name) {
	      var checked = arguments.length <= 2 || arguments[2] === undefined ? false : arguments[2];

	      if (checked) {
	        this.context.map.addLayer(layer);
	      }
	      this.leafletElement.addBaseLayer(layer, name);
	    }
	  }, {
	    key: 'addOverlay',
	    value: function addOverlay(layer, name) {
	      var checked = arguments.length <= 2 || arguments[2] === undefined ? false : arguments[2];

	      if (checked) {
	        this.context.map.addLayer(layer);
	      }
	      this.leafletElement.addOverlay(layer, name);
	    }
	  }, {
	    key: 'removeLayer',
	    value: function removeLayer(layer) {
<<<<<<< HEAD
	      this.context.map.removeLayer(layer);
=======
	      this.props.map.removeLayer(layer);
	    }
	  }, {
	    key: 'removeLayerControl',
	    value: function removeLayerControl(layer) {
	      this.leafletElement.removeLayer(layer);
	    }
	  }, {
	    key: 'getClonedChildrenWithProps',
	    value: function getClonedChildrenWithProps(extra) {
	      var _props4 = this.props;
	      var children = _props4.children;
	      var layerContainer = _props4.layerContainer;
	      var map = _props4.map;

	      var props = (0, _assign3.default)({ layerContainer: layerContainer, map: map }, extra);

	      return _react.Children.map(children, function (child) {
	        return child ? (0, _react.cloneElement)(child, props) : null;
	      });
>>>>>>> 4a7f27c3
	    }
	  }, {
	    key: 'render',
	    value: function render() {
	      var _this5 = this;

	      var children = _react.Children.map(this.props.children, function (child) {
	        return child ? (0, _react.cloneElement)(child, _this5.controlProps) : null;
	      });
	      return _react2.default.createElement(
	        'div',
	        { style: { display: 'none' } },
	        children
	      );
	    }
	  }]);

	  return LayersControl;
	}(_MapControl3.default);

	LayersControl.propTypes = {
	  baseLayers: _react.PropTypes.object,
	  children: _children3.default,
	  overlays: _react.PropTypes.object
	};
	LayersControl.contextTypes = {
	  layerContainer: _layerContainer2.default,
	  map: _map2.default
	};
	exports.default = LayersControl;


	LayersControl.BaseLayer = BaseLayer;
	LayersControl.Overlay = Overlay;

/***/ },
/* 95 */
/***/ function(module, exports, __webpack_require__) {

	'use strict';

	Object.defineProperty(exports, "__esModule", {
	  value: true
	});

	var _uniqueId2 = __webpack_require__(96);

	var _uniqueId3 = _interopRequireDefault(_uniqueId2);

	var _omit2 = __webpack_require__(98);

	var _omit3 = _interopRequireDefault(_omit2);

	var _isUndefined2 = __webpack_require__(111);

	var _isUndefined3 = _interopRequireDefault(_isUndefined2);

	var _isArray2 = __webpack_require__(41);

	var _isArray3 = _interopRequireDefault(_isArray2);

	var _get = function get(object, property, receiver) { if (object === null) object = Function.prototype; var desc = Object.getOwnPropertyDescriptor(object, property); if (desc === undefined) { var parent = Object.getPrototypeOf(object); if (parent === null) { return undefined; } else { return get(parent, property, receiver); } } else if ("value" in desc) { return desc.value; } else { var getter = desc.get; if (getter === undefined) { return undefined; } return getter.call(receiver); } };

	var _createClass = function () { function defineProperties(target, props) { for (var i = 0; i < props.length; i++) { var descriptor = props[i]; descriptor.enumerable = descriptor.enumerable || false; descriptor.configurable = true; if ("value" in descriptor) descriptor.writable = true; Object.defineProperty(target, descriptor.key, descriptor); } } return function (Constructor, protoProps, staticProps) { if (protoProps) defineProperties(Constructor.prototype, protoProps); if (staticProps) defineProperties(Constructor, staticProps); return Constructor; }; }();

	var _react = __webpack_require__(4);

	var _react2 = _interopRequireDefault(_react);

	var _leaflet = __webpack_require__(1);

	var _leaflet2 = _interopRequireDefault(_leaflet);

	var _bounds = __webpack_require__(3);

	var _bounds2 = _interopRequireDefault(_bounds);

	var _children = __webpack_require__(7);

	var _children2 = _interopRequireDefault(_children);

	var _latlng = __webpack_require__(6);

	var _latlng2 = _interopRequireDefault(_latlng);

	var _MapComponent2 = __webpack_require__(15);

	var _MapComponent3 = _interopRequireDefault(_MapComponent2);

	function _interopRequireDefault(obj) { return obj && obj.__esModule ? obj : { default: obj }; }

	function _classCallCheck(instance, Constructor) { if (!(instance instanceof Constructor)) { throw new TypeError("Cannot call a class as a function"); } }

	function _possibleConstructorReturn(self, call) { if (!self) { throw new ReferenceError("this hasn't been initialised - super() hasn't been called"); } return call && (typeof call === "object" || typeof call === "function") ? call : self; }

	function _inherits(subClass, superClass) { if (typeof superClass !== "function" && superClass !== null) { throw new TypeError("Super expression must either be null or a function, not " + typeof superClass); } subClass.prototype = Object.create(superClass && superClass.prototype, { constructor: { value: subClass, enumerable: false, writable: true, configurable: true } }); if (superClass) Object.setPrototypeOf ? Object.setPrototypeOf(subClass, superClass) : subClass.__proto__ = superClass; } /* eslint-disable react/no-did-mount-set-state */

	var normalizeCenter = function normalizeCenter(pos) {
	  return (0, _isArray3.default)(pos) ? pos : [pos.lat, pos.lng || pos.lon];
	};

	var Map = function (_MapComponent) {
	  _inherits(Map, _MapComponent);

	  _createClass(Map, [{
	    key: 'getChildContext',
	    value: function getChildContext() {
	      return {
	        map: this.leafletElement
	      };
	    }
	  }]);

	  function Map(props) {
	    _classCallCheck(this, Map);

	    var _this = _possibleConstructorReturn(this, Object.getPrototypeOf(Map).call(this, props));

	    _this.state = {
	      id: props.id || (0, _uniqueId3.default)('map')
	    };
	    return _this;
	  }

	  _createClass(Map, [{
	    key: 'componentDidMount',
	    value: function componentDidMount() {
	      var props = (0, _omit3.default)(this.props, ['children', 'className', 'id', 'style']);
	      this.leafletElement = _leaflet2.default.map(this.state.id, props);
	      _get(Object.getPrototypeOf(Map.prototype), 'componentDidMount', this).call(this);
	      this.setState({ map: this.leafletElement });
	      if (!(0, _isUndefined3.default)(props.bounds)) {
	        this.leafletElement.fitBounds(props.bounds, props.boundsOptions);
	      }
	    }
	  }, {
	    key: 'componentDidUpdate',
	    value: function componentDidUpdate(prevProps) {
	      var _props = this.props;
	      var bounds = _props.bounds;
	      var boundsOptions = _props.boundsOptions;
	      var center = _props.center;
	      var maxBounds = _props.maxBounds;
	      var zoom = _props.zoom;
	      var animate = _props.animate;

	      if (center && this.shouldUpdateCenter(center, prevProps.center)) {
	        this.leafletElement.setView(center, zoom, { animate: animate });
	      } else if (zoom && zoom !== prevProps.zoom) {
	        this.leafletElement.setZoom(zoom);
	      }
	      if (maxBounds && this.shouldUpdateBounds(maxBounds, prevProps.maxBounds)) {
	        this.leafletElement.setMaxBounds(maxBounds);
	      }
	      if (bounds && (this.shouldUpdateBounds(bounds, prevProps.bounds) || boundsOptions !== prevProps.boundsOptions)) {
	        this.leafletElement.fitBounds(bounds, boundsOptions);
	      }
	    }
	  }, {
	    key: 'componentWillUnmount',
	    value: function componentWillUnmount() {
	      _get(Object.getPrototypeOf(Map.prototype), 'componentWillUnmount', this).call(this);
	      this.leafletElement.remove();
	    }
	  }, {
	    key: 'shouldUpdateCenter',
	    value: function shouldUpdateCenter(next, prev) {
	      if (!prev) return true;
	      next = normalizeCenter(next);
	      prev = normalizeCenter(prev);
	      return next[0] !== prev[0] || next[1] !== prev[1];
	    }
	  }, {
	    key: 'shouldUpdateBounds',
	    value: function shouldUpdateBounds(next, prev) {
	      if (!prev) return true;
	      next = _leaflet2.default.latLngBounds(next);
	      prev = _leaflet2.default.latLngBounds(prev);
	      return !next.equals(prev);
	    }
	  }, {
	    key: 'render',
	    value: function render() {
	      var map = this.leafletElement;
	      var children = map ? _react2.default.Children.map(this.props.children, function (child) {
	        return child ? _react2.default.cloneElement(child, { map: map, layerContainer: map }) : null;
	      }) : null;

	      return _react2.default.createElement(
	        'div',
	        {
	          className: this.props.className,
	          id: this.state.id,
	          style: this.props.style },
	        children
	      );
	    }
	  }]);

	  return Map;
	}(_MapComponent3.default);

	Map.propTypes = {
	  animate: _react.PropTypes.bool,
	  bounds: _bounds2.default,
	  boundsOptions: _react.PropTypes.object,
	  center: _latlng2.default,
	  children: _children2.default,
	  className: _react.PropTypes.string,
	  id: _react.PropTypes.string,
	  maxBounds: _bounds2.default,
	  maxZoom: _react.PropTypes.number,
	  minZoom: _react.PropTypes.number,
	  style: _react.PropTypes.object,
	  zoom: _react.PropTypes.number
	};
	Map.defaultProps = {
	  animate: false
	};
	Map.childContextTypes = {
	  map: _react.PropTypes.instanceOf(_leaflet2.default.Map)
	};
	exports.default = Map;

/***/ },
/* 96 */
/***/ function(module, exports, __webpack_require__) {

	var toString = __webpack_require__(97);

	/** Used to generate unique IDs. */
	var idCounter = 0;

	/**
	 * Generates a unique ID. If `prefix` is given, the ID is appended to it.
	 *
	 * @static
	 * @since 0.1.0
	 * @memberOf _
	 * @category Util
	 * @param {string} [prefix=''] The value to prefix the ID with.
	 * @returns {string} Returns the unique ID.
	 * @example
	 *
	 * _.uniqueId('contact_');
	 * // => 'contact_104'
	 *
	 * _.uniqueId();
	 * // => '105'
	 */
	function uniqueId(prefix) {
	  var id = ++idCounter;
	  return toString(prefix) + id;
	}

	module.exports = uniqueId;


/***/ },
/* 97 */
/***/ function(module, exports) {

	/**
	 * This method returns the first argument given to it.
	 *
	 * @static
	 * @since 0.1.0
	 * @memberOf _
	 * @category Util
	 * @param {*} value Any value.
	 * @returns {*} Returns `value`.
	 * @example
	 *
	 * var object = { 'user': 'fred' };
	 *
	 * console.log(_.identity(object) === object);
	 * // => true
	 */
	function identity(value) {
	  return value;
	}

	module.exports = identity;


/***/ },
/* 98 */
/***/ function(module, exports, __webpack_require__) {

	var arrayMap = __webpack_require__(66),
	    baseDifference = __webpack_require__(99),
	    baseFlatten = __webpack_require__(67),
	    basePick = __webpack_require__(68),
	    getAllKeysIn = __webpack_require__(106),
	    rest = __webpack_require__(70),
	    toKey = __webpack_require__(73);

	/**
	 * The opposite of `_.pick`; this method creates an object composed of the
	 * own and inherited enumerable string keyed properties of `object` that are
	 * not omitted.
	 *
	 * @static
	 * @since 0.1.0
	 * @memberOf _
	 * @category Object
	 * @param {Object} object The source object.
	 * @param {...(string|string[])} [props] The property identifiers to omit.
	 * @returns {Object} Returns the new object.
	 * @example
	 *
	 * var object = { 'a': 1, 'b': '2', 'c': 3 };
	 *
	 * _.omit(object, ['a', 'c']);
	 * // => { 'b': '2' }
	 */
	var omit = rest(function(object, props) {
	  if (object == null) {
	    return {};
	  }
	  props = arrayMap(baseFlatten(props, 1), toKey);
	  return basePick(object, baseDifference(getAllKeysIn(object), props));
	});

	module.exports = omit;


/***/ },
/* 99 */
/***/ function(module, exports, __webpack_require__) {

	var SetCache = __webpack_require__(78),
	    arrayIncludes = __webpack_require__(100),
	    arrayIncludesWith = __webpack_require__(103),
	    arrayMap = __webpack_require__(66),
	    baseUnary = __webpack_require__(104),
	    cacheHas = __webpack_require__(105);

	/** Used as the size to enable large array optimizations. */
	var LARGE_ARRAY_SIZE = 200;

	/**
	 * The base implementation of methods like `_.difference` without support
	 * for excluding multiple arrays or iteratee shorthands.
	 *
	 * @private
	 * @param {Array} array The array to inspect.
	 * @param {Array} values The values to exclude.
	 * @param {Function} [iteratee] The iteratee invoked per element.
	 * @param {Function} [comparator] The comparator invoked per element.
	 * @returns {Array} Returns the new array of filtered values.
	 */
	function baseDifference(array, values, iteratee, comparator) {
	  var index = -1,
	      includes = arrayIncludes,
	      isCommon = true,
	      length = array.length,
	      result = [],
	      valuesLength = values.length;

	  if (!length) {
	    return result;
	  }
	  if (iteratee) {
	    values = arrayMap(values, baseUnary(iteratee));
	  }
	  if (comparator) {
	    includes = arrayIncludesWith;
	    isCommon = false;
	  }
	  else if (values.length >= LARGE_ARRAY_SIZE) {
	    includes = cacheHas;
	    isCommon = false;
	    values = new SetCache(values);
	  }
	  outer:
	  while (++index < length) {
	    var value = array[index],
	        computed = iteratee ? iteratee(value) : value;

	    value = (comparator || value !== 0) ? value : 0;
	    if (isCommon && computed === computed) {
	      var valuesIndex = valuesLength;
	      while (valuesIndex--) {
	        if (values[valuesIndex] === computed) {
	          continue outer;
	        }
	      }
	      result.push(value);
	    }
	    else if (!includes(values, computed, comparator)) {
	      result.push(value);
	    }
	  }
	  return result;
	}

	module.exports = baseDifference;


/***/ },
/* 100 */
/***/ function(module, exports, __webpack_require__) {

	var baseIndexOf = __webpack_require__(101);

	/**
	 * A specialized version of `_.includes` for arrays without support for
	 * specifying an index to search from.
	 *
	 * @private
	 * @param {Array} [array] The array to search.
	 * @param {*} target The value to search for.
	 * @returns {boolean} Returns `true` if `target` is found, else `false`.
	 */
	function arrayIncludes(array, value) {
	  var length = array ? array.length : 0;
	  return !!length && baseIndexOf(array, value, 0) > -1;
	}

	module.exports = arrayIncludes;


/***/ },
/* 101 */
/***/ function(module, exports, __webpack_require__) {

	var indexOfNaN = __webpack_require__(102);

	/**
	 * The base implementation of `_.indexOf` without `fromIndex` bounds checks.
	 *
	 * @private
	 * @param {Array} array The array to search.
	 * @param {*} value The value to search for.
	 * @param {number} fromIndex The index to search from.
	 * @returns {number} Returns the index of the matched value, else `-1`.
	 */
	function baseIndexOf(array, value, fromIndex) {
	  if (value !== value) {
	    return indexOfNaN(array, fromIndex);
	  }
	  var index = fromIndex - 1,
	      length = array.length;

	  while (++index < length) {
	    if (array[index] === value) {
	      return index;
	    }
	  }
	  return -1;
	}

	module.exports = baseIndexOf;


/***/ },
/* 102 */
/***/ function(module, exports) {

	/**
	 * Gets the index at which the first occurrence of `NaN` is found in `array`.
	 *
	 * @private
	 * @param {Array} array The array to search.
	 * @param {number} fromIndex The index to search from.
	 * @param {boolean} [fromRight] Specify iterating from right to left.
	 * @returns {number} Returns the index of the matched `NaN`, else `-1`.
	 */
	function indexOfNaN(array, fromIndex, fromRight) {
	  var length = array.length,
	      index = fromIndex + (fromRight ? 1 : -1);

	  while ((fromRight ? index-- : ++index < length)) {
	    var other = array[index];
	    if (other !== other) {
	      return index;
	    }
	  }
	  return -1;
	}

	module.exports = indexOfNaN;


/***/ },
/* 103 */
/***/ function(module, exports) {

	/**
	 * This function is like `arrayIncludes` except that it accepts a comparator.
	 *
	 * @private
	 * @param {Array} [array] The array to search.
	 * @param {*} target The value to search for.
	 * @param {Function} comparator The comparator invoked per element.
	 * @returns {boolean} Returns `true` if `target` is found, else `false`.
	 */
	function arrayIncludesWith(array, value, comparator) {
	  var index = -1,
	      length = array ? array.length : 0;

	  while (++index < length) {
	    if (comparator(value, array[index])) {
	      return true;
	    }
	  }
	  return false;
	}

	module.exports = arrayIncludesWith;


/***/ },
/* 104 */
/***/ function(module, exports) {

	/**
	 * The base implementation of `_.unary` without support for storing wrapper metadata.
	 *
	 * @private
	 * @param {Function} func The function to cap arguments for.
	 * @returns {Function} Returns the new capped function.
	 */
	function baseUnary(func) {
	  return function(value) {
	    return func(value);
	  };
	}

	module.exports = baseUnary;


/***/ },
/* 105 */
/***/ function(module, exports) {

	/**
	 * Checks if a cache value for `key` exists.
	 *
	 * @private
	 * @param {Object} cache The cache to query.
	 * @param {string} key The key of the entry to check.
	 * @returns {boolean} Returns `true` if an entry for `key` exists, else `false`.
	 */
	function cacheHas(cache, key) {
	  return cache.has(key);
	}

	module.exports = cacheHas;


/***/ },
/* 106 */
/***/ function(module, exports, __webpack_require__) {

	var baseGetAllKeys = __webpack_require__(39),
	    getSymbolsIn = __webpack_require__(107),
	    keysIn = __webpack_require__(108);

	/**
	 * Creates an array of own and inherited enumerable property names and
	 * symbols of `object`.
	 *
	 * @private
	 * @param {Object} object The object to query.
	 * @returns {Array} Returns the array of property names and symbols.
	 */
	function getAllKeysIn(object) {
	  return baseGetAllKeys(object, keysIn, getSymbolsIn);
	}

	module.exports = getAllKeysIn;


/***/ },
/* 107 */
/***/ function(module, exports) {

	/**
	 * A method that returns a new empty array.
	 *
	 * @static
	 * @memberOf _
	 * @since 4.13.0
	 * @category Util
	 * @returns {Array} Returns the new empty array.
	 * @example
	 *
	 * var arrays = _.times(2, _.stubArray);
	 *
	 * console.log(arrays);
	 * // => [[], []]
	 *
	 * console.log(arrays[0] === arrays[1]);
	 * // => false
	 */
	function stubArray() {
	  return [];
	}

	module.exports = stubArray;


/***/ },
/* 108 */
/***/ function(module, exports, __webpack_require__) {

	var Reflect = __webpack_require__(109),
	    iteratorToArray = __webpack_require__(110);

	/** Used for built-in method references. */
	var objectProto = Object.prototype;

	/** Built-in value references. */
	var enumerate = Reflect ? Reflect.enumerate : undefined,
	    propertyIsEnumerable = objectProto.propertyIsEnumerable;

	/**
	 * The base implementation of `_.keysIn` which doesn't skip the constructor
	 * property of prototypes or treat sparse arrays as dense.
	 *
	 * @private
	 * @param {Object} object The object to query.
	 * @returns {Array} Returns the array of property names.
	 */
	function baseKeysIn(object) {
	  object = object == null ? object : Object(object);

	  var result = [];
	  for (var key in object) {
	    result.push(key);
	  }
	  return result;
	}

	// Fallback for IE < 9 with es6-shim.
	if (enumerate && !propertyIsEnumerable.call({ 'valueOf': 1 }, 'valueOf')) {
	  baseKeysIn = function(object) {
	    return iteratorToArray(enumerate(object));
	  };
	}

	module.exports = baseKeysIn;


/***/ },
/* 109 */
/***/ function(module, exports, __webpack_require__) {

	var root = __webpack_require__(45);

	/** Built-in value references. */
	var Reflect = root.Reflect;

	module.exports = Reflect;


/***/ },
/* 110 */
/***/ function(module, exports) {

	/**
	 * Converts `iterator` to an array.
	 *
	 * @private
	 * @param {Object} iterator The iterator to convert.
	 * @returns {Array} Returns the converted array.
	 */
	function iteratorToArray(iterator) {
	  var data,
	      result = [];

	  while (!(data = iterator.next()).done) {
	    result.push(data.value);
	  }
	  return result;
	}

	module.exports = iteratorToArray;


/***/ },
/* 111 */
/***/ function(module, exports) {

	/**
	 * Checks if `value` is `undefined`.
	 *
	 * @static
	 * @since 0.1.0
	 * @memberOf _
	 * @category Lang
	 * @param {*} value The value to check.
	 * @returns {boolean} Returns `true` if `value` is `undefined`, else `false`.
	 * @example
	 *
	 * _.isUndefined(void 0);
	 * // => true
	 *
	 * _.isUndefined(null);
	 * // => false
	 */
	function isUndefined(value) {
	  return value === undefined;
	}

	module.exports = isUndefined;


/***/ },
/* 112 */
/***/ function(module, exports, __webpack_require__) {

	'use strict';

	Object.defineProperty(exports, "__esModule", {
	  value: true
	});

	var _createClass = function () { function defineProperties(target, props) { for (var i = 0; i < props.length; i++) { var descriptor = props[i]; descriptor.enumerable = descriptor.enumerable || false; descriptor.configurable = true; if ("value" in descriptor) descriptor.writable = true; Object.defineProperty(target, descriptor.key, descriptor); } } return function (Constructor, protoProps, staticProps) { if (protoProps) defineProperties(Constructor.prototype, protoProps); if (staticProps) defineProperties(Constructor, staticProps); return Constructor; }; }();

	var _get = function get(object, property, receiver) { if (object === null) object = Function.prototype; var desc = Object.getOwnPropertyDescriptor(object, property); if (desc === undefined) { var parent = Object.getPrototypeOf(object); if (parent === null) { return undefined; } else { return get(parent, property, receiver); } } else if ("value" in desc) { return desc.value; } else { var getter = desc.get; if (getter === undefined) { return undefined; } return getter.call(receiver); } };

	var _leaflet = __webpack_require__(1);

	var _react = __webpack_require__(4);

	var _latlng = __webpack_require__(6);

	var _latlng2 = _interopRequireDefault(_latlng);

	var _MapLayer2 = __webpack_require__(14);

	var _MapLayer3 = _interopRequireDefault(_MapLayer2);

	function _interopRequireDefault(obj) { return obj && obj.__esModule ? obj : { default: obj }; }

	function _objectWithoutProperties(obj, keys) { var target = {}; for (var i in obj) { if (keys.indexOf(i) >= 0) continue; if (!Object.prototype.hasOwnProperty.call(obj, i)) continue; target[i] = obj[i]; } return target; }

	function _classCallCheck(instance, Constructor) { if (!(instance instanceof Constructor)) { throw new TypeError("Cannot call a class as a function"); } }

	function _possibleConstructorReturn(self, call) { if (!self) { throw new ReferenceError("this hasn't been initialised - super() hasn't been called"); } return call && (typeof call === "object" || typeof call === "function") ? call : self; }

	function _inherits(subClass, superClass) { if (typeof superClass !== "function" && superClass !== null) { throw new TypeError("Super expression must either be null or a function, not " + typeof superClass); } subClass.prototype = Object.create(superClass && superClass.prototype, { constructor: { value: subClass, enumerable: false, writable: true, configurable: true } }); if (superClass) Object.setPrototypeOf ? Object.setPrototypeOf(subClass, superClass) : subClass.__proto__ = superClass; }

	var Marker = function (_MapLayer) {
	  _inherits(Marker, _MapLayer);

	  function Marker() {
	    _classCallCheck(this, Marker);

	    return _possibleConstructorReturn(this, Object.getPrototypeOf(Marker).apply(this, arguments));
	  }

	  _createClass(Marker, [{
	    key: 'getChildContext',
	    value: function getChildContext() {
	      return {
	        popupContainer: this.leafletElement
	      };
	    }
	  }, {
	    key: 'componentWillMount',
	    value: function componentWillMount() {
	      _get(Object.getPrototypeOf(Marker.prototype), 'componentWillMount', this).call(this);
	      var _props = this.props;
	      var position = _props.position;

	      var props = _objectWithoutProperties(_props, ['position']);

	      this.leafletElement = (0, _leaflet.marker)(position, props);
	    }
	  }, {
	    key: 'componentDidUpdate',
	    value: function componentDidUpdate(prevProps) {
	      if (this.props.position !== prevProps.position) {
	        this.leafletElement.setLatLng(this.props.position);
	      }
	      if (this.props.icon !== prevProps.icon) {
	        this.leafletElement.setIcon(this.props.icon);
	      }
	      if (this.props.zIndexOffset !== prevProps.zIndexOffset) {
	        this.leafletElement.setZIndexOffset(this.props.zIndexOffset);
	      }
	      if (this.props.opacity !== prevProps.opacity) {
	        this.leafletElement.setOpacity(this.props.opacity);
	      }
	      if (this.props.draggable !== prevProps.draggable) {
	        if (this.props.draggable) {
	          this.leafletElement.dragging.enable();
	        } else {
	          this.leafletElement.dragging.disable();
	        }
	      }
	    }
	  }, {
	    key: 'render',
	    value: function render() {
	      return this.props.children || null;
	    }
	  }]);

	  return Marker;
	}(_MapLayer3.default);

	Marker.propTypes = {
	  icon: _react.PropTypes.instanceOf(_leaflet.Icon),
	  opacity: _react.PropTypes.number,
	  position: _latlng2.default.isRequired,
	  zIndexOffset: _react.PropTypes.number
	};
	Marker.childContextTypes = {
	  popupContainer: _react.PropTypes.object
	};
	exports.default = Marker;

/***/ },
/* 113 */
/***/ function(module, exports, __webpack_require__) {

	'use strict';

	Object.defineProperty(exports, "__esModule", {
	  value: true
	});

	var _createClass = function () { function defineProperties(target, props) { for (var i = 0; i < props.length; i++) { var descriptor = props[i]; descriptor.enumerable = descriptor.enumerable || false; descriptor.configurable = true; if ("value" in descriptor) descriptor.writable = true; Object.defineProperty(target, descriptor.key, descriptor); } } return function (Constructor, protoProps, staticProps) { if (protoProps) defineProperties(Constructor.prototype, protoProps); if (staticProps) defineProperties(Constructor, staticProps); return Constructor; }; }();

	var _get = function get(object, property, receiver) { if (object === null) object = Function.prototype; var desc = Object.getOwnPropertyDescriptor(object, property); if (desc === undefined) { var parent = Object.getPrototypeOf(object); if (parent === null) { return undefined; } else { return get(parent, property, receiver); } } else if ("value" in desc) { return desc.value; } else { var getter = desc.get; if (getter === undefined) { return undefined; } return getter.call(receiver); } };

	var _leaflet = __webpack_require__(1);

	var _react = __webpack_require__(4);

	var _latlngList = __webpack_require__(5);

	var _latlngList2 = _interopRequireDefault(_latlngList);

	var _Path2 = __webpack_require__(64);

	var _Path3 = _interopRequireDefault(_Path2);

	function _interopRequireDefault(obj) { return obj && obj.__esModule ? obj : { default: obj }; }

	function _objectWithoutProperties(obj, keys) { var target = {}; for (var i in obj) { if (keys.indexOf(i) >= 0) continue; if (!Object.prototype.hasOwnProperty.call(obj, i)) continue; target[i] = obj[i]; } return target; }

	function _classCallCheck(instance, Constructor) { if (!(instance instanceof Constructor)) { throw new TypeError("Cannot call a class as a function"); } }

	function _possibleConstructorReturn(self, call) { if (!self) { throw new ReferenceError("this hasn't been initialised - super() hasn't been called"); } return call && (typeof call === "object" || typeof call === "function") ? call : self; }

	function _inherits(subClass, superClass) { if (typeof superClass !== "function" && superClass !== null) { throw new TypeError("Super expression must either be null or a function, not " + typeof superClass); } subClass.prototype = Object.create(superClass && superClass.prototype, { constructor: { value: subClass, enumerable: false, writable: true, configurable: true } }); if (superClass) Object.setPrototypeOf ? Object.setPrototypeOf(subClass, superClass) : subClass.__proto__ = superClass; }

	var MultiPolygon = function (_Path) {
	  _inherits(MultiPolygon, _Path);

	  function MultiPolygon() {
	    _classCallCheck(this, MultiPolygon);

	    return _possibleConstructorReturn(this, Object.getPrototypeOf(MultiPolygon).apply(this, arguments));
	  }

	  _createClass(MultiPolygon, [{
	    key: 'componentWillMount',
	    value: function componentWillMount() {
	      _get(Object.getPrototypeOf(MultiPolygon.prototype), 'componentWillMount', this).call(this);
	      var _props = this.props;
	      var polygons = _props.polygons;

	      var props = _objectWithoutProperties(_props, ['polygons']);

	      this.leafletElement = (0, _leaflet.multiPolygon)(polygons, props);
	    }
	  }, {
	    key: 'componentDidUpdate',
	    value: function componentDidUpdate(prevProps) {
	      if (this.props.polygons !== prevProps.polygons) {
	        this.leafletElement.setLatLngs(this.props.polygons);
	      }
	      this.setStyleIfChanged(prevProps, this.props);
	    }
	  }]);

	  return MultiPolygon;
	}(_Path3.default);

	MultiPolygon.propTypes = {
	  polygons: _react.PropTypes.arrayOf(_latlngList2.default).isRequired
	};
	exports.default = MultiPolygon;

/***/ },
/* 114 */
/***/ function(module, exports, __webpack_require__) {

	'use strict';

	Object.defineProperty(exports, "__esModule", {
	  value: true
	});

	var _createClass = function () { function defineProperties(target, props) { for (var i = 0; i < props.length; i++) { var descriptor = props[i]; descriptor.enumerable = descriptor.enumerable || false; descriptor.configurable = true; if ("value" in descriptor) descriptor.writable = true; Object.defineProperty(target, descriptor.key, descriptor); } } return function (Constructor, protoProps, staticProps) { if (protoProps) defineProperties(Constructor.prototype, protoProps); if (staticProps) defineProperties(Constructor, staticProps); return Constructor; }; }();

	var _get = function get(object, property, receiver) { if (object === null) object = Function.prototype; var desc = Object.getOwnPropertyDescriptor(object, property); if (desc === undefined) { var parent = Object.getPrototypeOf(object); if (parent === null) { return undefined; } else { return get(parent, property, receiver); } } else if ("value" in desc) { return desc.value; } else { var getter = desc.get; if (getter === undefined) { return undefined; } return getter.call(receiver); } };

	var _leaflet = __webpack_require__(1);

	var _react = __webpack_require__(4);

	var _latlngList = __webpack_require__(5);

	var _latlngList2 = _interopRequireDefault(_latlngList);

	var _Path2 = __webpack_require__(64);

	var _Path3 = _interopRequireDefault(_Path2);

	function _interopRequireDefault(obj) { return obj && obj.__esModule ? obj : { default: obj }; }

	function _objectWithoutProperties(obj, keys) { var target = {}; for (var i in obj) { if (keys.indexOf(i) >= 0) continue; if (!Object.prototype.hasOwnProperty.call(obj, i)) continue; target[i] = obj[i]; } return target; }

	function _classCallCheck(instance, Constructor) { if (!(instance instanceof Constructor)) { throw new TypeError("Cannot call a class as a function"); } }

	function _possibleConstructorReturn(self, call) { if (!self) { throw new ReferenceError("this hasn't been initialised - super() hasn't been called"); } return call && (typeof call === "object" || typeof call === "function") ? call : self; }

	function _inherits(subClass, superClass) { if (typeof superClass !== "function" && superClass !== null) { throw new TypeError("Super expression must either be null or a function, not " + typeof superClass); } subClass.prototype = Object.create(superClass && superClass.prototype, { constructor: { value: subClass, enumerable: false, writable: true, configurable: true } }); if (superClass) Object.setPrototypeOf ? Object.setPrototypeOf(subClass, superClass) : subClass.__proto__ = superClass; }

	var MultiPolyline = function (_Path) {
	  _inherits(MultiPolyline, _Path);

	  function MultiPolyline() {
	    _classCallCheck(this, MultiPolyline);

	    return _possibleConstructorReturn(this, Object.getPrototypeOf(MultiPolyline).apply(this, arguments));
	  }

	  _createClass(MultiPolyline, [{
	    key: 'componentWillMount',
	    value: function componentWillMount() {
	      _get(Object.getPrototypeOf(MultiPolyline.prototype), 'componentWillMount', this).call(this);
	      var _props = this.props;
	      var polylines = _props.polylines;

	      var props = _objectWithoutProperties(_props, ['polylines']);

	      this.leafletElement = (0, _leaflet.multiPolyline)(polylines, props);
	    }
	  }, {
	    key: 'componentDidUpdate',
	    value: function componentDidUpdate(prevProps) {
	      if (this.props.polylines !== prevProps.polylines) {
	        this.leafletElement.setLatLngs(this.props.polylines);
	      }
	      this.setStyleIfChanged(prevProps, this.props);
	    }
	  }]);

	  return MultiPolyline;
	}(_Path3.default);

	MultiPolyline.propTypes = {
	  polylines: _react.PropTypes.arrayOf(_latlngList2.default).isRequired
	};
	exports.default = MultiPolyline;

/***/ },
/* 115 */
/***/ function(module, exports, __webpack_require__) {

	'use strict';

	Object.defineProperty(exports, "__esModule", {
	  value: true
	});

	var _createClass = function () { function defineProperties(target, props) { for (var i = 0; i < props.length; i++) { var descriptor = props[i]; descriptor.enumerable = descriptor.enumerable || false; descriptor.configurable = true; if ("value" in descriptor) descriptor.writable = true; Object.defineProperty(target, descriptor.key, descriptor); } } return function (Constructor, protoProps, staticProps) { if (protoProps) defineProperties(Constructor.prototype, protoProps); if (staticProps) defineProperties(Constructor, staticProps); return Constructor; }; }();

	var _get = function get(object, property, receiver) { if (object === null) object = Function.prototype; var desc = Object.getOwnPropertyDescriptor(object, property); if (desc === undefined) { var parent = Object.getPrototypeOf(object); if (parent === null) { return undefined; } else { return get(parent, property, receiver); } } else if ("value" in desc) { return desc.value; } else { var getter = desc.get; if (getter === undefined) { return undefined; } return getter.call(receiver); } };

	var _leaflet = __webpack_require__(1);

	var _react = __webpack_require__(4);

	var _latlngList = __webpack_require__(5);

	var _latlngList2 = _interopRequireDefault(_latlngList);

	var _Path2 = __webpack_require__(64);

	var _Path3 = _interopRequireDefault(_Path2);

	function _interopRequireDefault(obj) { return obj && obj.__esModule ? obj : { default: obj }; }

	function _objectWithoutProperties(obj, keys) { var target = {}; for (var i in obj) { if (keys.indexOf(i) >= 0) continue; if (!Object.prototype.hasOwnProperty.call(obj, i)) continue; target[i] = obj[i]; } return target; }

	function _classCallCheck(instance, Constructor) { if (!(instance instanceof Constructor)) { throw new TypeError("Cannot call a class as a function"); } }

	function _possibleConstructorReturn(self, call) { if (!self) { throw new ReferenceError("this hasn't been initialised - super() hasn't been called"); } return call && (typeof call === "object" || typeof call === "function") ? call : self; }

	function _inherits(subClass, superClass) { if (typeof superClass !== "function" && superClass !== null) { throw new TypeError("Super expression must either be null or a function, not " + typeof superClass); } subClass.prototype = Object.create(superClass && superClass.prototype, { constructor: { value: subClass, enumerable: false, writable: true, configurable: true } }); if (superClass) Object.setPrototypeOf ? Object.setPrototypeOf(subClass, superClass) : subClass.__proto__ = superClass; }

	var Polygon = function (_Path) {
	  _inherits(Polygon, _Path);

	  function Polygon() {
	    _classCallCheck(this, Polygon);

	    return _possibleConstructorReturn(this, Object.getPrototypeOf(Polygon).apply(this, arguments));
	  }

	  _createClass(Polygon, [{
	    key: 'componentWillMount',
	    value: function componentWillMount() {
	      _get(Object.getPrototypeOf(Polygon.prototype), 'componentWillMount', this).call(this);
	      var _props = this.props;
	      var positions = _props.positions;

	      var props = _objectWithoutProperties(_props, ['positions']);

	      this.leafletElement = (0, _leaflet.polygon)(positions, props);
	    }
	  }, {
	    key: 'componentDidUpdate',
	    value: function componentDidUpdate(prevProps) {
	      if (this.props.positions !== prevProps.positions) {
	        this.leafletElement.setLatLngs(this.props.positions);
	      }
	      this.setStyleIfChanged(prevProps, this.props);
	    }
	  }]);

	  return Polygon;
	}(_Path3.default);

	Polygon.propTypes = {
	  positions: _react.PropTypes.oneOfType([_latlngList2.default, _react.PropTypes.arrayOf(_latlngList2.default)]).isRequired
	};
	exports.default = Polygon;

/***/ },
/* 116 */
/***/ function(module, exports, __webpack_require__) {

	'use strict';

	Object.defineProperty(exports, "__esModule", {
	  value: true
	});

	var _createClass = function () { function defineProperties(target, props) { for (var i = 0; i < props.length; i++) { var descriptor = props[i]; descriptor.enumerable = descriptor.enumerable || false; descriptor.configurable = true; if ("value" in descriptor) descriptor.writable = true; Object.defineProperty(target, descriptor.key, descriptor); } } return function (Constructor, protoProps, staticProps) { if (protoProps) defineProperties(Constructor.prototype, protoProps); if (staticProps) defineProperties(Constructor, staticProps); return Constructor; }; }();

	var _get = function get(object, property, receiver) { if (object === null) object = Function.prototype; var desc = Object.getOwnPropertyDescriptor(object, property); if (desc === undefined) { var parent = Object.getPrototypeOf(object); if (parent === null) { return undefined; } else { return get(parent, property, receiver); } } else if ("value" in desc) { return desc.value; } else { var getter = desc.get; if (getter === undefined) { return undefined; } return getter.call(receiver); } };

	var _leaflet = __webpack_require__(1);

	var _latlngList = __webpack_require__(5);

	var _latlngList2 = _interopRequireDefault(_latlngList);

	var _Path2 = __webpack_require__(64);

	var _Path3 = _interopRequireDefault(_Path2);

	function _interopRequireDefault(obj) { return obj && obj.__esModule ? obj : { default: obj }; }

	function _objectWithoutProperties(obj, keys) { var target = {}; for (var i in obj) { if (keys.indexOf(i) >= 0) continue; if (!Object.prototype.hasOwnProperty.call(obj, i)) continue; target[i] = obj[i]; } return target; }

	function _classCallCheck(instance, Constructor) { if (!(instance instanceof Constructor)) { throw new TypeError("Cannot call a class as a function"); } }

	function _possibleConstructorReturn(self, call) { if (!self) { throw new ReferenceError("this hasn't been initialised - super() hasn't been called"); } return call && (typeof call === "object" || typeof call === "function") ? call : self; }

	function _inherits(subClass, superClass) { if (typeof superClass !== "function" && superClass !== null) { throw new TypeError("Super expression must either be null or a function, not " + typeof superClass); } subClass.prototype = Object.create(superClass && superClass.prototype, { constructor: { value: subClass, enumerable: false, writable: true, configurable: true } }); if (superClass) Object.setPrototypeOf ? Object.setPrototypeOf(subClass, superClass) : subClass.__proto__ = superClass; }

	var Polyline = function (_Path) {
	  _inherits(Polyline, _Path);

	  function Polyline() {
	    _classCallCheck(this, Polyline);

	    return _possibleConstructorReturn(this, Object.getPrototypeOf(Polyline).apply(this, arguments));
	  }

	  _createClass(Polyline, [{
	    key: 'componentWillMount',
	    value: function componentWillMount() {
	      _get(Object.getPrototypeOf(Polyline.prototype), 'componentWillMount', this).call(this);
	      var _props = this.props;
	      var positions = _props.positions;

	      var props = _objectWithoutProperties(_props, ['positions']);

	      this.leafletElement = (0, _leaflet.polyline)(positions, props);
	    }
	  }, {
	    key: 'componentDidUpdate',
	    value: function componentDidUpdate(prevProps) {
	      if (this.props.positions !== prevProps.positions) {
	        this.leafletElement.setLatLngs(this.props.positions);
	      }
	      this.setStyleIfChanged(prevProps, this.props);
	    }
	  }]);

	  return Polyline;
	}(_Path3.default);

	Polyline.propTypes = {
	  positions: _latlngList2.default.isRequired
	};
	exports.default = Polyline;

/***/ },
/* 117 */
/***/ function(module, exports, __webpack_require__) {

	'use strict';

	Object.defineProperty(exports, "__esModule", {
	  value: true
	});

	var _createClass = function () { function defineProperties(target, props) { for (var i = 0; i < props.length; i++) { var descriptor = props[i]; descriptor.enumerable = descriptor.enumerable || false; descriptor.configurable = true; if ("value" in descriptor) descriptor.writable = true; Object.defineProperty(target, descriptor.key, descriptor); } } return function (Constructor, protoProps, staticProps) { if (protoProps) defineProperties(Constructor.prototype, protoProps); if (staticProps) defineProperties(Constructor, staticProps); return Constructor; }; }();

	var _get = function get(object, property, receiver) { if (object === null) object = Function.prototype; var desc = Object.getOwnPropertyDescriptor(object, property); if (desc === undefined) { var parent = Object.getPrototypeOf(object); if (parent === null) { return undefined; } else { return get(parent, property, receiver); } } else if ("value" in desc) { return desc.value; } else { var getter = desc.get; if (getter === undefined) { return undefined; } return getter.call(receiver); } };

	var _leaflet = __webpack_require__(1);

	var _react = __webpack_require__(4);

	var _reactDom = __webpack_require__(118);

	var _latlng = __webpack_require__(6);

	var _latlng2 = _interopRequireDefault(_latlng);

	var _map = __webpack_require__(10);

	var _map2 = _interopRequireDefault(_map);

	var _MapComponent2 = __webpack_require__(15);

	var _MapComponent3 = _interopRequireDefault(_MapComponent2);

	function _interopRequireDefault(obj) { return obj && obj.__esModule ? obj : { default: obj }; }

	function _objectWithoutProperties(obj, keys) { var target = {}; for (var i in obj) { if (keys.indexOf(i) >= 0) continue; if (!Object.prototype.hasOwnProperty.call(obj, i)) continue; target[i] = obj[i]; } return target; }

	function _classCallCheck(instance, Constructor) { if (!(instance instanceof Constructor)) { throw new TypeError("Cannot call a class as a function"); } }

	function _possibleConstructorReturn(self, call) { if (!self) { throw new ReferenceError("this hasn't been initialised - super() hasn't been called"); } return call && (typeof call === "object" || typeof call === "function") ? call : self; }

	function _inherits(subClass, superClass) { if (typeof superClass !== "function" && superClass !== null) { throw new TypeError("Super expression must either be null or a function, not " + typeof superClass); } subClass.prototype = Object.create(superClass && superClass.prototype, { constructor: { value: subClass, enumerable: false, writable: true, configurable: true } }); if (superClass) Object.setPrototypeOf ? Object.setPrototypeOf(subClass, superClass) : subClass.__proto__ = superClass; }

	var Popup = function (_MapComponent) {
	  _inherits(Popup, _MapComponent);

	  function Popup() {
	    _classCallCheck(this, Popup);

	    return _possibleConstructorReturn(this, Object.getPrototypeOf(Popup).apply(this, arguments));
	  }

	  _createClass(Popup, [{
	    key: 'componentWillMount',
	    value: function componentWillMount() {
	      _get(Object.getPrototypeOf(Popup.prototype), 'componentWillMount', this).call(this);
	      var _props = this.props;
	      var _children = _props.children;

	      var props = _objectWithoutProperties(_props, ['children']);

	      this.leafletElement = (0, _leaflet.popup)(props, this.context.popupContainer);
	      this.leafletElement.on('open', this.renderPopupContent.bind(this));
	      this.leafletElement.on('close', this.removePopupContent.bind(this));
	    }
	  }, {
	    key: 'componentDidMount',
	    value: function componentDidMount() {
	      var position = this.props.position;
	      var _context = this.context;
	      var map = _context.map;
	      var popupContainer = _context.popupContainer;

	      var el = this.leafletElement;

	      if (popupContainer) {
	        // Attach to container component
	        popupContainer.bindPopup(el);
	      } else {
	        // Attach to a Map
	        if (position) {
	          el.setLatLng(position);
	        }
	        el.openOn(map);
	      }
	    }
	  }, {
	    key: 'componentDidUpdate',
	    value: function componentDidUpdate(prevProps) {
	      var position = this.props.position;


	      if (position !== prevProps.position) {
	        this.leafletElement.setLatLng(position);
	      }

	      if (this.leafletElement._isOpen) {
	        this.renderPopupContent();
	      }
	    }
	  }, {
	    key: 'componentWillUnmount',
	    value: function componentWillUnmount() {
	      _get(Object.getPrototypeOf(Popup.prototype), 'componentWillUnmount', this).call(this);
	      this.removePopupContent();
	      this.context.map.removeLayer(this.leafletElement);
	    }
	  }, {
	    key: 'renderPopupContent',
	    value: function renderPopupContent() {
	      if (this.props.children) {
	        (0, _reactDom.render)(_react.Children.only(this.props.children), this.leafletElement._contentNode);

	        this.leafletElement._updateLayout();
	        this.leafletElement._updatePosition();
	        this.leafletElement._adjustPan();
	      } else {
	        this.removePopupContent();
	      }
	    }
	  }, {
	    key: 'removePopupContent',
	    value: function removePopupContent() {
	      if (this.leafletElement._contentNode) {
	        (0, _reactDom.unmountComponentAtNode)(this.leafletElement._contentNode);
	      }
	    }
	  }, {
	    key: 'render',
	    value: function render() {
	      return null;
	    }
	  }]);

	  return Popup;
	}(_MapComponent3.default);

	Popup.propTypes = {
	  children: _react.PropTypes.node,
	  position: _latlng2.default
	};
	Popup.contextTypes = {
	  map: _map2.default,
	  popupContainer: _react.PropTypes.object
	};
	exports.default = Popup;

/***/ },
/* 118 */
/***/ function(module, exports) {

	module.exports = __WEBPACK_EXTERNAL_MODULE_118__;

/***/ },
/* 119 */
/***/ function(module, exports, __webpack_require__) {

	'use strict';

	Object.defineProperty(exports, "__esModule", {
	  value: true
	});

	var _createClass = function () { function defineProperties(target, props) { for (var i = 0; i < props.length; i++) { var descriptor = props[i]; descriptor.enumerable = descriptor.enumerable || false; descriptor.configurable = true; if ("value" in descriptor) descriptor.writable = true; Object.defineProperty(target, descriptor.key, descriptor); } } return function (Constructor, protoProps, staticProps) { if (protoProps) defineProperties(Constructor.prototype, protoProps); if (staticProps) defineProperties(Constructor, staticProps); return Constructor; }; }();

	var _get = function get(object, property, receiver) { if (object === null) object = Function.prototype; var desc = Object.getOwnPropertyDescriptor(object, property); if (desc === undefined) { var parent = Object.getPrototypeOf(object); if (parent === null) { return undefined; } else { return get(parent, property, receiver); } } else if ("value" in desc) { return desc.value; } else { var getter = desc.get; if (getter === undefined) { return undefined; } return getter.call(receiver); } };

	var _leaflet = __webpack_require__(1);

	var _bounds = __webpack_require__(3);

	var _bounds2 = _interopRequireDefault(_bounds);

	var _Path2 = __webpack_require__(64);

	var _Path3 = _interopRequireDefault(_Path2);

	function _interopRequireDefault(obj) { return obj && obj.__esModule ? obj : { default: obj }; }

	function _objectWithoutProperties(obj, keys) { var target = {}; for (var i in obj) { if (keys.indexOf(i) >= 0) continue; if (!Object.prototype.hasOwnProperty.call(obj, i)) continue; target[i] = obj[i]; } return target; }

	function _classCallCheck(instance, Constructor) { if (!(instance instanceof Constructor)) { throw new TypeError("Cannot call a class as a function"); } }

	function _possibleConstructorReturn(self, call) { if (!self) { throw new ReferenceError("this hasn't been initialised - super() hasn't been called"); } return call && (typeof call === "object" || typeof call === "function") ? call : self; }

	function _inherits(subClass, superClass) { if (typeof superClass !== "function" && superClass !== null) { throw new TypeError("Super expression must either be null or a function, not " + typeof superClass); } subClass.prototype = Object.create(superClass && superClass.prototype, { constructor: { value: subClass, enumerable: false, writable: true, configurable: true } }); if (superClass) Object.setPrototypeOf ? Object.setPrototypeOf(subClass, superClass) : subClass.__proto__ = superClass; }

	var Rectangle = function (_Path) {
	  _inherits(Rectangle, _Path);

	  function Rectangle() {
	    _classCallCheck(this, Rectangle);

	    return _possibleConstructorReturn(this, Object.getPrototypeOf(Rectangle).apply(this, arguments));
	  }

	  _createClass(Rectangle, [{
	    key: 'componentWillMount',
	    value: function componentWillMount() {
	      _get(Object.getPrototypeOf(Rectangle.prototype), 'componentWillMount', this).call(this);
	      var _props = this.props;
	      var bounds = _props.bounds;

	      var props = _objectWithoutProperties(_props, ['bounds']);

	      this.leafletElement = (0, _leaflet.rectangle)(bounds, props);
	    }
	  }, {
	    key: 'componentDidUpdate',
	    value: function componentDidUpdate(prevProps) {
	      if (this.props.bounds !== prevProps.bounds) {
	        this.leafletElement.setBounds(this.props.bounds);
	      }
	      this.setStyleIfChanged(prevProps, this.props);
	    }
	  }]);

	  return Rectangle;
	}(_Path3.default);

	Rectangle.propTypes = {
	  bounds: _bounds2.default.isRequired
	};
	exports.default = Rectangle;

/***/ },
/* 120 */
/***/ function(module, exports, __webpack_require__) {

	'use strict';

	Object.defineProperty(exports, "__esModule", {
	  value: true
	});

	var _createClass = function () { function defineProperties(target, props) { for (var i = 0; i < props.length; i++) { var descriptor = props[i]; descriptor.enumerable = descriptor.enumerable || false; descriptor.configurable = true; if ("value" in descriptor) descriptor.writable = true; Object.defineProperty(target, descriptor.key, descriptor); } } return function (Constructor, protoProps, staticProps) { if (protoProps) defineProperties(Constructor.prototype, protoProps); if (staticProps) defineProperties(Constructor, staticProps); return Constructor; }; }();

	var _leaflet = __webpack_require__(1);

	var _react = __webpack_require__(4);

	var _MapControl2 = __webpack_require__(12);

	var _MapControl3 = _interopRequireDefault(_MapControl2);

	function _interopRequireDefault(obj) { return obj && obj.__esModule ? obj : { default: obj }; }

	function _classCallCheck(instance, Constructor) { if (!(instance instanceof Constructor)) { throw new TypeError("Cannot call a class as a function"); } }

	function _possibleConstructorReturn(self, call) { if (!self) { throw new ReferenceError("this hasn't been initialised - super() hasn't been called"); } return call && (typeof call === "object" || typeof call === "function") ? call : self; }

	function _inherits(subClass, superClass) { if (typeof superClass !== "function" && superClass !== null) { throw new TypeError("Super expression must either be null or a function, not " + typeof superClass); } subClass.prototype = Object.create(superClass && superClass.prototype, { constructor: { value: subClass, enumerable: false, writable: true, configurable: true } }); if (superClass) Object.setPrototypeOf ? Object.setPrototypeOf(subClass, superClass) : subClass.__proto__ = superClass; }

	var ZoomControl = function (_MapControl) {
	  _inherits(ZoomControl, _MapControl);

	  function ZoomControl() {
	    _classCallCheck(this, ZoomControl);

	    return _possibleConstructorReturn(this, Object.getPrototypeOf(ZoomControl).apply(this, arguments));
	  }

	  _createClass(ZoomControl, [{
	    key: 'componentWillMount',
	    value: function componentWillMount() {
	      this.leafletElement = _leaflet.control.scale(this.props);
	    }
	  }]);

	  return ZoomControl;
	}(_MapControl3.default);

	ZoomControl.propTypes = {
	  imperial: _react.PropTypes.bool,
	  maxWidth: _react.PropTypes.number,
	  metric: _react.PropTypes.bool,
	  updateWhenIdle: _react.PropTypes.bool
	};
	exports.default = ZoomControl;

/***/ },
/* 121 */
/***/ function(module, exports, __webpack_require__) {

	'use strict';

	Object.defineProperty(exports, "__esModule", {
	  value: true
	});

	var _createClass = function () { function defineProperties(target, props) { for (var i = 0; i < props.length; i++) { var descriptor = props[i]; descriptor.enumerable = descriptor.enumerable || false; descriptor.configurable = true; if ("value" in descriptor) descriptor.writable = true; Object.defineProperty(target, descriptor.key, descriptor); } } return function (Constructor, protoProps, staticProps) { if (protoProps) defineProperties(Constructor.prototype, protoProps); if (staticProps) defineProperties(Constructor, staticProps); return Constructor; }; }();

	var _get = function get(object, property, receiver) { if (object === null) object = Function.prototype; var desc = Object.getOwnPropertyDescriptor(object, property); if (desc === undefined) { var parent = Object.getPrototypeOf(object); if (parent === null) { return undefined; } else { return get(parent, property, receiver); } } else if ("value" in desc) { return desc.value; } else { var getter = desc.get; if (getter === undefined) { return undefined; } return getter.call(receiver); } };

	var _leaflet = __webpack_require__(1);

	var _react = __webpack_require__(4);

	var _BaseTileLayer2 = __webpack_require__(13);

	var _BaseTileLayer3 = _interopRequireDefault(_BaseTileLayer2);

	function _interopRequireDefault(obj) { return obj && obj.__esModule ? obj : { default: obj }; }

	function _objectWithoutProperties(obj, keys) { var target = {}; for (var i in obj) { if (keys.indexOf(i) >= 0) continue; if (!Object.prototype.hasOwnProperty.call(obj, i)) continue; target[i] = obj[i]; } return target; }

	function _classCallCheck(instance, Constructor) { if (!(instance instanceof Constructor)) { throw new TypeError("Cannot call a class as a function"); } }

	function _possibleConstructorReturn(self, call) { if (!self) { throw new ReferenceError("this hasn't been initialised - super() hasn't been called"); } return call && (typeof call === "object" || typeof call === "function") ? call : self; }

	function _inherits(subClass, superClass) { if (typeof superClass !== "function" && superClass !== null) { throw new TypeError("Super expression must either be null or a function, not " + typeof superClass); } subClass.prototype = Object.create(superClass && superClass.prototype, { constructor: { value: subClass, enumerable: false, writable: true, configurable: true } }); if (superClass) Object.setPrototypeOf ? Object.setPrototypeOf(subClass, superClass) : subClass.__proto__ = superClass; }

	var TileLayer = function (_BaseTileLayer) {
	  _inherits(TileLayer, _BaseTileLayer);

	  function TileLayer() {
	    _classCallCheck(this, TileLayer);

	    return _possibleConstructorReturn(this, Object.getPrototypeOf(TileLayer).apply(this, arguments));
	  }

	  _createClass(TileLayer, [{
	    key: 'componentWillMount',
	    value: function componentWillMount() {
	      _get(Object.getPrototypeOf(TileLayer.prototype), 'componentWillMount', this).call(this);
	      var _props = this.props;
	      var url = _props.url;

	      var props = _objectWithoutProperties(_props, ['url']);

	      this.leafletElement = (0, _leaflet.tileLayer)(url, props);
	    }
	  }, {
	    key: 'componentDidUpdate',
	    value: function componentDidUpdate(prevProps) {
	      _get(Object.getPrototypeOf(TileLayer.prototype), 'componentDidUpdate', this).call(this, prevProps);
	      var url = this.props.url;

	      if (url !== prevProps.url) {
	        this.leafletElement.setUrl(url);
	      }
	    }
	  }]);

	  return TileLayer;
	}(_BaseTileLayer3.default);

	TileLayer.propTypes = {
	  url: _react.PropTypes.string.isRequired
	};
	exports.default = TileLayer;

/***/ },
/* 122 */
/***/ function(module, exports, __webpack_require__) {

	'use strict';

	Object.defineProperty(exports, "__esModule", {
	  value: true
	});

	var _createClass = function () { function defineProperties(target, props) { for (var i = 0; i < props.length; i++) { var descriptor = props[i]; descriptor.enumerable = descriptor.enumerable || false; descriptor.configurable = true; if ("value" in descriptor) descriptor.writable = true; Object.defineProperty(target, descriptor.key, descriptor); } } return function (Constructor, protoProps, staticProps) { if (protoProps) defineProperties(Constructor.prototype, protoProps); if (staticProps) defineProperties(Constructor, staticProps); return Constructor; }; }();

	var _get = function get(object, property, receiver) { if (object === null) object = Function.prototype; var desc = Object.getOwnPropertyDescriptor(object, property); if (desc === undefined) { var parent = Object.getPrototypeOf(object); if (parent === null) { return undefined; } else { return get(parent, property, receiver); } } else if ("value" in desc) { return desc.value; } else { var getter = desc.get; if (getter === undefined) { return undefined; } return getter.call(receiver); } };

	var _leaflet = __webpack_require__(1);

	var _react = __webpack_require__(4);

	var _BaseTileLayer2 = __webpack_require__(13);

	var _BaseTileLayer3 = _interopRequireDefault(_BaseTileLayer2);

	function _interopRequireDefault(obj) { return obj && obj.__esModule ? obj : { default: obj }; }

	function _objectWithoutProperties(obj, keys) { var target = {}; for (var i in obj) { if (keys.indexOf(i) >= 0) continue; if (!Object.prototype.hasOwnProperty.call(obj, i)) continue; target[i] = obj[i]; } return target; }

	function _classCallCheck(instance, Constructor) { if (!(instance instanceof Constructor)) { throw new TypeError("Cannot call a class as a function"); } }

	function _possibleConstructorReturn(self, call) { if (!self) { throw new ReferenceError("this hasn't been initialised - super() hasn't been called"); } return call && (typeof call === "object" || typeof call === "function") ? call : self; }

	function _inherits(subClass, superClass) { if (typeof superClass !== "function" && superClass !== null) { throw new TypeError("Super expression must either be null or a function, not " + typeof superClass); } subClass.prototype = Object.create(superClass && superClass.prototype, { constructor: { value: subClass, enumerable: false, writable: true, configurable: true } }); if (superClass) Object.setPrototypeOf ? Object.setPrototypeOf(subClass, superClass) : subClass.__proto__ = superClass; }

	var WMSTileLayer = function (_BaseTileLayer) {
	  _inherits(WMSTileLayer, _BaseTileLayer);

	  function WMSTileLayer() {
	    _classCallCheck(this, WMSTileLayer);

	    return _possibleConstructorReturn(this, Object.getPrototypeOf(WMSTileLayer).apply(this, arguments));
	  }

	  _createClass(WMSTileLayer, [{
	    key: 'componentWillMount',
	    value: function componentWillMount() {
	      _get(Object.getPrototypeOf(WMSTileLayer.prototype), 'componentWillMount', this).call(this);
	      var _props = this.props;
	      var url = _props.url;

	      var props = _objectWithoutProperties(_props, ['url']);

	      this.leafletElement = _leaflet.tileLayer.wms(url, props);
	    }
	  }]);

	  return WMSTileLayer;
	}(_BaseTileLayer3.default);

	WMSTileLayer.propTypes = {
	  url: _react.PropTypes.string.isRequired
	};
	exports.default = WMSTileLayer;

/***/ },
/* 123 */
/***/ function(module, exports, __webpack_require__) {

	'use strict';

	Object.defineProperty(exports, "__esModule", {
	  value: true
	});

	var _createClass = function () { function defineProperties(target, props) { for (var i = 0; i < props.length; i++) { var descriptor = props[i]; descriptor.enumerable = descriptor.enumerable || false; descriptor.configurable = true; if ("value" in descriptor) descriptor.writable = true; Object.defineProperty(target, descriptor.key, descriptor); } } return function (Constructor, protoProps, staticProps) { if (protoProps) defineProperties(Constructor.prototype, protoProps); if (staticProps) defineProperties(Constructor, staticProps); return Constructor; }; }();

	var _leaflet = __webpack_require__(1);

	var _react = __webpack_require__(4);

	var _MapControl2 = __webpack_require__(12);

	var _MapControl3 = _interopRequireDefault(_MapControl2);

	function _interopRequireDefault(obj) { return obj && obj.__esModule ? obj : { default: obj }; }

	function _classCallCheck(instance, Constructor) { if (!(instance instanceof Constructor)) { throw new TypeError("Cannot call a class as a function"); } }

	function _possibleConstructorReturn(self, call) { if (!self) { throw new ReferenceError("this hasn't been initialised - super() hasn't been called"); } return call && (typeof call === "object" || typeof call === "function") ? call : self; }

	function _inherits(subClass, superClass) { if (typeof superClass !== "function" && superClass !== null) { throw new TypeError("Super expression must either be null or a function, not " + typeof superClass); } subClass.prototype = Object.create(superClass && superClass.prototype, { constructor: { value: subClass, enumerable: false, writable: true, configurable: true } }); if (superClass) Object.setPrototypeOf ? Object.setPrototypeOf(subClass, superClass) : subClass.__proto__ = superClass; }

	var ZoomControl = function (_MapControl) {
	  _inherits(ZoomControl, _MapControl);

	  function ZoomControl() {
	    _classCallCheck(this, ZoomControl);

	    return _possibleConstructorReturn(this, Object.getPrototypeOf(ZoomControl).apply(this, arguments));
	  }

	  _createClass(ZoomControl, [{
	    key: 'componentWillMount',
	    value: function componentWillMount() {
	      this.leafletElement = _leaflet.control.zoom(this.props);
	    }
	  }]);

	  return ZoomControl;
	}(_MapControl3.default);

	ZoomControl.propTypes = {
	  zoomInText: _react.PropTypes.string,
	  zoomInTitle: _react.PropTypes.string,
	  zoomOutText: _react.PropTypes.string,
	  zoomOutTitle: _react.PropTypes.string
	};
	exports.default = ZoomControl;

/***/ }
/******/ ])
});
;<|MERGE_RESOLUTION|>--- conflicted
+++ resolved
@@ -4053,32 +4053,13 @@
 
 	      var options = _objectWithoutProperties(_props3, ['children']);
 
-<<<<<<< HEAD
 	      this.leafletElement = _leaflet.control.layers(undefined, undefined, options);
 	      this.controlProps = {
 	        addBaseLayer: this.addBaseLayer.bind(this),
 	        addOverlay: this.addOverlay.bind(this),
-	        removeLayer: this.removeLayer.bind(this)
+	        removeLayer: this.removeLayer.bind(this),
+	        removeLayerControl: this.removeLayerControl.bind(this)
 	      };
-=======
-	      // Pre-v0.11 behavior, warn in v0.11, remove in v0.12
-
-
-	      this.legacy = !!(baseLayers || overlays);
-
-	      if (this.legacy) {
-	        process.env.NODE_ENV !== 'production' ? (0, _warning2.default)(false, 'The "baseLayers" and "overlays" properties for "LayersControl" are deprecated and will be removed in the next version. You should use the "LayersControl.BaseLayer" and "LayersControl.Overlay" instead, see the documentation for more information.') : void 0;
-	        this.leafletElement = _leaflet.control.layers(baseLayers, overlays, options);
-	      } else {
-	        this.leafletElement = _leaflet.control.layers(undefined, undefined, options);
-	        this.controlProps = {
-	          addBaseLayer: this.addBaseLayer.bind(this),
-	          addOverlay: this.addOverlay.bind(this),
-	          removeLayer: this.removeLayer.bind(this),
-	          removeLayerControl: this.removeLayerControl.bind(this)
-	        };
-	      }
->>>>>>> 4a7f27c3
 	    }
 	  }, {
 	    key: 'addBaseLayer',
@@ -4103,30 +4084,12 @@
 	  }, {
 	    key: 'removeLayer',
 	    value: function removeLayer(layer) {
-<<<<<<< HEAD
 	      this.context.map.removeLayer(layer);
-=======
-	      this.props.map.removeLayer(layer);
 	    }
 	  }, {
 	    key: 'removeLayerControl',
 	    value: function removeLayerControl(layer) {
 	      this.leafletElement.removeLayer(layer);
-	    }
-	  }, {
-	    key: 'getClonedChildrenWithProps',
-	    value: function getClonedChildrenWithProps(extra) {
-	      var _props4 = this.props;
-	      var children = _props4.children;
-	      var layerContainer = _props4.layerContainer;
-	      var map = _props4.map;
-
-	      var props = (0, _assign3.default)({ layerContainer: layerContainer, map: map }, extra);
-
-	      return _react.Children.map(children, function (child) {
-	        return child ? (0, _react.cloneElement)(child, props) : null;
-	      });
->>>>>>> 4a7f27c3
 	    }
 	  }, {
 	    key: 'render',
