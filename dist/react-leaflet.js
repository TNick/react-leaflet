--- conflicted
+++ resolved
@@ -1285,7 +1285,6 @@
 
 	var baseHasIn = __webpack_require__(36),
 	    hasPath = __webpack_require__(37);
-<<<<<<< HEAD
 
 	/**
 	 * Checks if `path` is a direct or inherited property of `object`.
@@ -1326,47 +1325,6 @@
 
 	/**
 	 * The base implementation of `_.hasIn` without support for deep paths.
-=======
-
-	/**
-	 * Checks if `path` is a direct or inherited property of `object`.
-	 *
-	 * @static
-	 * @memberOf _
-	 * @since 4.0.0
-	 * @category Object
-	 * @param {Object} object The object to query.
-	 * @param {Array|string} path The path to check.
-	 * @returns {boolean} Returns `true` if `path` exists, else `false`.
-	 * @example
-	 *
-	 * var object = _.create({ 'a': _.create({ 'b': 2 }) });
-	 *
-	 * _.hasIn(object, 'a');
-	 * // => true
-	 *
-	 * _.hasIn(object, 'a.b');
-	 * // => true
-	 *
-	 * _.hasIn(object, ['a', 'b']);
-	 * // => true
-	 *
-	 * _.hasIn(object, 'b');
-	 * // => false
-	 */
-	function hasIn(object, path) {
-	  return object != null && hasPath(object, path, baseHasIn);
-	}
-
-	module.exports = hasIn;
-
-
-/***/ },
-/* 36 */
-/***/ function(module, exports) {
-
-	/**
-	 * The base implementation of `_.hasIn` without support for deep paths.
 	 *
 	 * @private
 	 * @param {Object} [object] The object to query.
@@ -1478,7 +1436,6 @@
 	 *
 	 * _.isLength(Infinity);
 	 * // => false
->>>>>>> 3cc676ec
 	 *
 	 * _.isLength('3');
 	 * // => false
@@ -1492,119 +1449,6 @@
 
 
 /***/ },
-<<<<<<< HEAD
-/* 37 */
-/***/ function(module, exports, __webpack_require__) {
-
-	var castPath = __webpack_require__(19),
-	    isArguments = __webpack_require__(38),
-	    isArray = __webpack_require__(20),
-	    isIndex = __webpack_require__(33),
-	    isLength = __webpack_require__(39),
-	    toKey = __webpack_require__(26);
-
-	/**
-	 * Checks if `path` exists on `object`.
-	 *
-	 * @private
-	 * @param {Object} object The object to query.
-	 * @param {Array|string} path The path to check.
-	 * @param {Function} hasFunc The function to check properties.
-	 * @returns {boolean} Returns `true` if `path` exists, else `false`.
-	 */
-	function hasPath(object, path, hasFunc) {
-	  path = castPath(path, object);
-
-	  var index = -1,
-	      length = path.length,
-	      result = false;
-
-	  while (++index < length) {
-	    var key = toKey(path[index]);
-	    if (!(result = object != null && hasFunc(object, key))) {
-	      break;
-	    }
-	    object = object[key];
-	  }
-	  if (result || ++index != length) {
-	    return result;
-	  }
-	  length = object == null ? 0 : object.length;
-	  return !!length && isLength(length) && isIndex(key, length) &&
-	    (isArray(object) || isArguments(object));
-	}
-
-	module.exports = hasPath;
-
-
-/***/ },
-/* 38 */
-/***/ function(module, exports) {
-
-	/**
-	 * This method returns `false`.
-	 *
-	 * @static
-	 * @memberOf _
-	 * @since 4.13.0
-	 * @category Util
-	 * @returns {boolean} Returns `false`.
-	 * @example
-	 *
-	 * _.times(2, _.stubFalse);
-	 * // => [false, false]
-	 */
-	function stubFalse() {
-	  return false;
-	}
-
-	module.exports = stubFalse;
-
-
-/***/ },
-/* 39 */
-/***/ function(module, exports) {
-
-	/** Used as references for various `Number` constants. */
-	var MAX_SAFE_INTEGER = 9007199254740991;
-
-	/**
-	 * Checks if `value` is a valid array-like length.
-	 *
-	 * **Note:** This method is loosely based on
-	 * [`ToLength`](http://ecma-international.org/ecma-262/7.0/#sec-tolength).
-	 *
-	 * @static
-	 * @memberOf _
-	 * @since 4.0.0
-	 * @category Lang
-	 * @param {*} value The value to check.
-	 * @returns {boolean} Returns `true` if `value` is a valid length, else `false`.
-	 * @example
-	 *
-	 * _.isLength(3);
-	 * // => true
-	 *
-	 * _.isLength(Number.MIN_VALUE);
-	 * // => false
-	 *
-	 * _.isLength(Infinity);
-	 * // => false
-	 *
-	 * _.isLength('3');
-	 * // => false
-	 */
-	function isLength(value) {
-	  return typeof value == 'number' &&
-	    value > -1 && value % 1 == 0 && value <= MAX_SAFE_INTEGER;
-	}
-
-	module.exports = isLength;
-
-
-/***/ },
-=======
->>>>>>> 3cc676ec
 /* 40 */
 /***/ function(module, exports) {
 
@@ -4188,16 +4032,16 @@
 /* 114 */
 /***/ function(module, exports) {
 
-	module.exports = function(module) {
-		if(!module.webpackPolyfill) {
-			module.deprecate = function() {};
-			module.paths = [];
-			// module.parent = undefined by default
-			module.children = [];
-			module.webpackPolyfill = 1;
-		}
-		return module;
-	}
+	module.exports = function(module) {
+		if(!module.webpackPolyfill) {
+			module.deprecate = function() {};
+			module.paths = [];
+			// module.parent = undefined by default
+			module.children = [];
+			module.webpackPolyfill = 1;
+		}
+		return module;
+	}
 
 
 /***/ },
@@ -4832,6 +4676,12 @@
 	    return _possibleConstructorReturn(this, _MapLayer.apply(this, arguments));
 	  }
 
+	  ImageOverlay.prototype.getChildContext = function getChildContext() {
+	    return {
+	      popupContainer: this.leafletElement
+	    };
+	  };
+
 	  ImageOverlay.prototype.createLeafletElement = function createLeafletElement(props) {
 	    var bounds = props.bounds,
 	        url = props.url,
@@ -4847,10 +4697,6 @@
 	    if (toProps.opacity !== fromProps.opacity) {
 	      this.leafletElement.setOpacity(toProps.opacity);
 	    }
-	  };
-
-	  ImageOverlay.prototype.render = function render() {
-	    return null;
 	  };
 
 	  return ImageOverlay;
@@ -4862,6 +4708,9 @@
 	  children: _children2.default,
 	  opacity: _react.PropTypes.number,
 	  url: _react.PropTypes.string.isRequired
+	};
+	ImageOverlay.childContextTypes = {
+	  popupContainer: _react.PropTypes.object
 	};
 	exports.default = ImageOverlay;
 
@@ -5255,42 +5104,27 @@
 	    return _leaflet2.default.map(this.container, props);
 	  };
 
-<<<<<<< HEAD
 	  Map.prototype.updateLeafletElement = function updateLeafletElement(fromProps, toProps) {
 	    var animate = toProps.animate,
 	        bounds = toProps.bounds,
 	        boundsOptions = toProps.boundsOptions,
 	        center = toProps.center,
+	        className = toProps.className,
 	        maxBounds = toProps.maxBounds,
 	        useFlyTo = toProps.useFlyTo,
 	        zoom = toProps.zoom;
 
 
-	    if (center && this.shouldUpdateCenter(center, fromProps.center)) {
-=======
-	  Map.prototype.componentDidUpdate = function componentDidUpdate(prevProps) {
-	    var _props = this.props,
-	        animate = _props.animate,
-	        bounds = _props.bounds,
-	        boundsOptions = _props.boundsOptions,
-	        center = _props.center,
-	        className = _props.className,
-	        maxBounds = _props.maxBounds,
-	        useFlyTo = _props.useFlyTo,
-	        zoom = _props.zoom;
-
-
-	    if (className !== prevProps.className) {
-	      if (prevProps.className) {
-	        _leaflet2.default.DomUtil.removeClass(this.container, prevProps.className);
+	    if (className !== fromProps.className) {
+	      if (fromProps.className) {
+	        _leaflet2.default.DomUtil.removeClass(this.container, fromProps.className);
 	      }
 	      if (className) {
 	        _leaflet2.default.DomUtil.addClass(this.container, className);
 	      }
 	    }
 
-	    if (center && this.shouldUpdateCenter(center, prevProps.center)) {
->>>>>>> 3cc676ec
+	    if (center && this.shouldUpdateCenter(center, fromProps.center)) {
 	      if (useFlyTo) {
 	        this.leafletElement.flyTo(center, zoom, { animate: animate });
 	      } else {
