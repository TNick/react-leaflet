--- conflicted
+++ resolved
@@ -533,12 +533,6 @@
 	    return _possibleConstructorReturn(this, _Path.apply(this, arguments));
 	  }
 
-<<<<<<< HEAD
-	  BaseTileLayer.prototype.componentDidUpdate = function componentDidUpdate(prevProps) {
-	    var _props = this.props,
-	        opacity = _props.opacity,
-	        zIndex = _props.zIndex;
-=======
 	  Circle.prototype.componentWillMount = function componentWillMount() {
 	    _Path.prototype.componentWillMount.call(this);
 
@@ -546,7 +540,6 @@
 	        center = _props.center,
 	        radius = _props.radius,
 	        props = _objectWithoutProperties(_props, ['center', 'radius']);
->>>>>>> eae472da
 
 	    this.leafletElement = (0, _leaflet.circle)(center, radius, this.getOptions(props));
 	  };
@@ -2723,15 +2716,6 @@
 	    return _possibleConstructorReturn(this, _MapComponent.apply(this, arguments));
 	  }
 
-<<<<<<< HEAD
-	  Circle.prototype.componentWillMount = function componentWillMount() {
-	    _Path.prototype.componentWillMount.call(this);
-
-	    var _props = this.props,
-	        center = _props.center,
-	        radius = _props.radius,
-	        props = _objectWithoutProperties(_props, ['center', 'radius']);
-=======
 	  MapLayer.prototype.componentDidMount = function componentDidMount() {
 	    _MapComponent.prototype.componentDidMount.call(this);
 	    this.layerContainer.addLayer(this.leafletElement);
@@ -2741,7 +2725,6 @@
 	    _MapComponent.prototype.componentWillUnmount.call(this);
 	    this.layerContainer.removeLayer(this.leafletElement);
 	  };
->>>>>>> eae472da
 
 	  MapLayer.prototype.render = function render() {
 	    return Array.isArray(this.props.children) ? _react2.default.createElement(
@@ -4897,22 +4880,14 @@
 
 	  Map.prototype.componentDidUpdate = function componentDidUpdate(prevProps) {
 	    var _props = this.props,
-<<<<<<< HEAD
-=======
 	        animate = _props.animate,
->>>>>>> eae472da
 	        bounds = _props.bounds,
 	        boundsOptions = _props.boundsOptions,
 	        center = _props.center,
 	        maxBounds = _props.maxBounds,
-<<<<<<< HEAD
-	        zoom = _props.zoom,
-	        animate = _props.animate;
-=======
 	        useFlyTo = _props.useFlyTo,
 	        zoom = _props.zoom;
 
->>>>>>> eae472da
 
 	    if (center && this.shouldUpdateCenter(center, prevProps.center)) {
 	      if (useFlyTo) {
@@ -5398,14 +5373,6 @@
 	    }, _temp), _possibleConstructorReturn(_this, _ret);
 	  }
 
-<<<<<<< HEAD
-	  MultiPolygon.prototype.componentWillMount = function componentWillMount() {
-	    _Path.prototype.componentWillMount.call(this);
-
-	    var _props = this.props,
-	        polygons = _props.polygons,
-	        props = _objectWithoutProperties(_props, ['polygons']);
-=======
 	  Pane.prototype.getChildContext = function getChildContext() {
 	    return {
 	      pane: this.state.name
@@ -5440,7 +5407,6 @@
 	      this.setStyle(nextProps);
 	    }
 	  };
->>>>>>> eae472da
 
 	  Pane.prototype.componentWillUnmount = function componentWillUnmount() {
 	    this.removePane();
@@ -5602,14 +5568,6 @@
 	 * same logic and follow the same code paths.
 	 */
 
-<<<<<<< HEAD
-	  MultiPolyline.prototype.componentWillMount = function componentWillMount() {
-	    _Path.prototype.componentWillMount.call(this);
-
-	    var _props = this.props,
-	        polylines = _props.polylines,
-	        props = _objectWithoutProperties(_props, ['polylines']);
-=======
 	var warning = function() {};
 
 	if (true) {
@@ -5625,7 +5583,6 @@
 	        'message argument'
 	      );
 	    }
->>>>>>> eae472da
 
 	    if (format.length < 10 || (/^[s\W]*$/).test(format)) {
 	      throw new Error(
@@ -5882,11 +5839,8 @@
 	    var _props = this.props,
 	        _children = _props.children,
 	        props = _objectWithoutProperties(_props, ['children']);
-<<<<<<< HEAD
-=======
 
 	    this.leafletElement = (0, _leaflet.popup)(this.getOptions(props), this.context.popupContainer);
->>>>>>> eae472da
 
 	    this.context.map.on({
 	      popupopen: this.onPopupOpen,
@@ -6129,11 +6083,7 @@
 	  }
 
 	  TileLayer.prototype.componentWillMount = function componentWillMount() {
-<<<<<<< HEAD
-	    _BaseTileLayer.prototype.componentWillMount.call(this);
-=======
 	    _GridLayer.prototype.componentWillMount.call(this);
->>>>>>> eae472da
 
 	    var _props = this.props,
 	        url = _props.url,
@@ -6331,11 +6281,7 @@
 	  }
 
 	  WMSTileLayer.prototype.componentWillMount = function componentWillMount() {
-<<<<<<< HEAD
-	    _BaseTileLayer.prototype.componentWillMount.call(this);
-=======
 	    _GridLayer.prototype.componentWillMount.call(this);
->>>>>>> eae472da
 
 	    var _props = this.props,
 	        url = _props.url,
