# React-Leaflet [![Build Status](https://img.shields.io/travis/PaulLeCam/react-leaflet/master.svg)](https://travis-ci.org/PaulLeCam/react-leaflet) [![npm version](https://img.shields.io/npm/v/react-leaflet.svg)](https://www.npmjs.com/package/react-leaflet)

React components for Leaflet maps.

<<<<<<< HEAD
- [Installation](#installation)
- [Getting started](#getting-started)
- [Technical considerations](#technical-considerations)
- [API](#api)
  - [Helpers](#helpers)
  - [PropTypes](#proptypes)
  - [Events](#events)
  - [Components](#components)
- [Creating custom components](#creating-custom-components)
- [Changelog](#changelog)
- [License](#license)

## Installation
=======
## [Documentation](https://github.com/PaulLeCam/react-leaflet/blob/master/docs/README.md)
>>>>>>> 55446367

- [Getting started](https://github.com/PaulLeCam/react-leaflet/blob/master/docs/Getting%20started.md)
- [How it works](https://github.com/PaulLeCam/react-leaflet/blob/master/docs/How%20it%20works.md)
- [API](https://github.com/PaulLeCam/react-leaflet/blob/master/docs/API.md)
- [Extending](https://github.com/PaulLeCam/react-leaflet/blob/master/docs/Extending.md)

## Changes

See the [CHANGELOG](https://github.com/PaulLeCam/react-leaflet/blob/master/CHANGELOG.md) and [UPGRADING](https://github.com/PaulLeCam/react-leaflet/blob/master/UPGRADING.md) files.

## Contributing

<<<<<<< HEAD
```html
<script src="https://npmcdn.com/react-leaflet/dist/react-leaflet.min.js"></script>
```

The library is injected as `window.ReactLeaflet`.

## Getting started

If you are not familiar with Leaflet, make sure you read its [quick start guide](http://leafletjs.com/examples/quick-start.html) first. You will need to add its CSS to your page to render the components properly.

All components are React wrappers for Leaflet elements and layers, they need a map instance and therefore must be included in a top-level `<Map>` component.

**Leaflet example**
```js
import L from 'leaflet';

const position = [51.505, -0.09];
const map = L.map('map').setView(position, 13);

L.tileLayer('http://{s}.tile.osm.org/{z}/{x}/{y}.png', {
  attribution: '&copy; <a href="http://osm.org/copyright">OpenStreetMap</a> contributors'
}).addTo(map);

L.marker(position).addTo(map)
  .bindPopup('A pretty CSS3 popup. <br> Easily customizable.');
```

**React-Leaflet**
```jsx
import React from 'react';
import { render } from 'react-dom';
import { Map, Marker, Popup, TileLayer } from 'react-leaflet';

const position = [51.505, -0.09];
const map = (
  <Map center={position} zoom={13}>
    <TileLayer
      url='http://{s}.tile.osm.org/{z}/{x}/{y}.png'
      attribution='&copy; <a href="http://osm.org/copyright">OpenStreetMap</a> contributors'
    />
    <Marker position={position}>
      <Popup>
        <span>A pretty CSS3 popup.<br/>Easily customizable.</span>
      </Popup>
    </Marker>
  </Map>
);

render(map, document.getElementById('map-container'));
```
Note that the `<Map>` component creates its own `<div>` container for the map, it does not get attached to an existing node.

## Technical considerations

This library uses React components as an interface, but not the virtual DOM, as all the DOM manipulations are managed by Leaflet, so there are a few things to keep in mind when using it:

- Leaflet makes direct calls to the DOM when it is loaded, therefore this library is not compatible with server-side rendering.
- The components exposed are abstractions for Leaflet layers, not DOM elements. Some of them have properties that can be updated directly by calling the setters exposed by Leaflet while others should be completely replaced, by setting an unique value on their `key` property so that they are properly handled by React's algorithm.
- Not all layers are implemented and even less tested.

## API

### Helpers

**setIconDefaultImagePath(path: string)**: Setter for `Leaflet.Icon.Default.imagePath`, set to `//cdnjs.cloudflare.com/ajax/libs/leaflet/0.7.7/images` by default.

### PropTypes

**children**: One `PropTypes.node` or an Array of `PropTypes.node`.

**latLng**: One of `[number, number]`, `{lat: number, lng: number}` or `{lat: number, lon: number}`.

**latLngList**: An Array of *LatLng*.

**bounds**: An instance of *Leaflet.LatLngBounds* or a *LatLngList*.

**controlPosition**: One of `topleft`, `topright`, `bottomleft` or `bottomright`.

**layerContainer**: An object containing `addLayer()` and `removeLayer()` functions.

### Events

Leaflet exposes its own events, different from React. You can listen to them using React-Leaflet by adding a callback to a property prefixed by `on`. Ex: `<Map onMoveend={this.handleMoveend}>...</Map>`.  
Check Leaflet documentation for the events associated to each component.

### Components

The properties documented as **dynamic properties** are updated using the relevant Leaflet setter, other properties will *not* update the component when they are changed after the component is mounted.  
All other properties are passed as the `options` argument to their corresponding Leaflet element and should work fine for static maps, it is however unlikely that they would updated if you change them afterwards.

You can directly access the Leaflet element created by a component using the `getLeafletElement()` method on this component. This leaflet element is usually created in `componentWillMount()`, except for the `Map` component where it can only be created after the `<div>` container is rendered.

#### Base components

These components are base classes used by other components. They can be extended to create custom components but should not be used directly.

##### MapComponent

Base class extending `React.Component` and handling events binding and unbind.  
It exposes a `getLeafletElement()` method to access the `Leaflet` object created for the component.

##### MapControl

Base class extending `React.Component` for controls.  
It exposes a `getLeafletElement()` method to access the `Leaflet` object created for the control.

##### MapLayer

Base class extending [`MapComponent`](#mapcomponent) using the provided `map` prop to add its element and passing it down to its children.  
It exposes the following methods:
- `getClonedChildrenWithMap(object extra): object`: returns the cloned children of the component, adding the `map` and the `extra` props provided to them.
- `renderChildrenWithProps(object props): object`: returns the cloned children of the component using `getClonedChildrenWithMap()`, wrapped in a `<div>` with `display: none` style.

##### BaseTileLayer

Base class extending [`MapLayer`](#maplayer) with a `render()` method and handling a TitleLayer `opacity` and `zIndex` props.

##### Path

Base class extending [`MapLayer`](#maplayer) with the following methods:
- `getPathOptions(object props): object`: filters the input `props` and return a new object of [Path options](http://leafletjs.com/reference.html#path-options) properties.
- `setStyle(object options = {}): void`: alias to the Leaflet element [`setStyle()`](http://leafletjs.com/reference.html#path-setstyle).
- `setStyleIfChanged(object fromProps, object toProps): void`: extracts the Path options of the two arguments, and calls `setStyle()` with the new options if different from the previous ones.

#### Map

This is the top-level component that must be mounted for children ones to be rendered. Refer to [Leaflet documentation](http://leafletjs.com/reference.html#map-options) for more information about the properties.

**Dynamic properties**
- `animate: boolean` (optional): If `true`, panning will always be animated if possible. Defaults to `false`.
- `bounds: bounds` (optional): A rectangle for the map to contain. It will be centered, and the map will zoom in as close as it can while still showing the full bounds. This property is dynamic, if you change it it will be reflected on the map.
- `boundsOptions: object` (optional): Options passed to the `fitBounds()` method.
- `center: latLng` (optional): Center of the map. This property is dynamic, if you change it it will be reflected in the map.
- `className: string` (optional): className property of the `<div>` container for the map.
- `maxBounds: bounds` (optional)
- `style: object` (optional): style property of the `<div>` container for the map.
- `zoom: number` (optional)

**Other properties**
- `id: string` (optional): The ID of the `<div>` container for the map. If you don't provide it, a unique one will be created.

#### UI Layers

##### Marker

[Leaflet reference](http://leafletjs.com/reference.html#marker)

**Dynamic properties**
- `position: latLng` (required)
- `draggable: boolean` (optional)
- `icon: Leaflet.Icon` (optional)
- `zIndexOffset: number` (optional)
- `opacity: number` (optional)

##### Popup

[Leaflet reference](http://leafletjs.com/reference.html#popup)

The Popup children will be rendered using `ReactDOM.render()`, they must be valid React elements.

**Dynamic properties**
- `position: latLng` (optional)

#### Raster Layers

##### TileLayer

[Leaflet reference](http://leafletjs.com/reference.html#tilelayer)

**Dynamic properties**
- `url: string` (required)
- `opacity: number` (optional)
- `zIndex: number` (optional)

##### ImageOverlay

[Leaflet reference](http://leafletjs.com/reference.html#imageoverlay)

**Dynamic properties**
- `url: string` (required)
- `opacity: number` (optional)

##### Implemented but needing testing and documentation

- CanvasTileLayer
- WMSTileLayer

#### Vector Layers

All vector layers extend the **Path** component and therefore accept dynamic [Path options](http://leafletjs.com/reference.html#path-options) properties.

##### Circle

[Leaflet reference](http://leafletjs.com/reference.html#circle)

**Dynamic properties**
- `center: latLng` (required)
- `radius: number` (required)

##### CircleMarker

[Leaflet reference](http://leafletjs.com/reference.html#circlemarker)

**Dynamic properties**
- `center: latLng` (required)
- `radius: number` (optional)

##### Polyline

[Leaflet reference](http://leafletjs.com/reference.html#polyline)

**Dynamic properties**
- `positions: latLngList` (required)

##### MultiPolyline

[Leaflet reference](http://leafletjs.com/reference.html#multipolyline)

**Dynamic properties**
- `polylines: array<latLngList>` (required)

##### Polygon

[Leaflet reference](http://leafletjs.com/reference.html#polygon)

**Dynamic properties**
- `positions: latLngList | Array<latLngList>` (required)

##### MultiPolygon

[Leaflet reference](http://leafletjs.com/reference.html#multipolygon)

**Dynamic properties**
- `polygons: array<latLngList>` (required)

##### Rectangle

[Leaflet reference](http://leafletjs.com/reference.html#rectangle)

**Dynamic properties**
- `bounds: bounds` (required, dynamic)

#### Other Layers

##### LayerGroup

Use the `LayerGroup` wrapper component to group children layers together.

##### FeatureGroup

Extended `LayerGroup` supporting a `Popup` child.

##### GeoJson

[Leaflet reference](http://leafletjs.com/reference.html#geojson)

**Properties**
- `data: GeoJSON` (required). This property will *not* be updated if it is changed after the component is mounted.

#### Controls

##### AttributionControl

[Leaflet reference](http://leafletjs.com/reference.html#control-attribution)

**Dynamic properties**
- `position: controlPosition` (optional)

##### LayersControl

[Leaflet reference](http://leafletjs.com/reference.html#control-layers)  

**Dynamic properties**
- `position: controlPosition` (optional)

This component exposes two children container components, `LayersControl.BaseLayer` and `LayersControl.Overlay` documented below.  
See the `layers-control` example for a more advanced usage.

Example usage:
```jsx
<LayersControl position='topright'>
  <LayersControl.BaseLayer name='OpenStreetMap.BlackAndWhite'>
    <TileLayer
      attribution='&copy; <a href="http://osm.org/copyright">OpenStreetMap</a> contributors'
      url='http://{s}.tiles.wmflabs.org/bw-mapnik/{z}/{x}/{y}.png'
    />
  </LayersControl.BaseLayer>
  <LayersControl.BaseLayer name='OpenStreetMap.Mapnik'>
    <TileLayer
      attribution='&copy; <a href="http://osm.org/copyright">OpenStreetMap</a> contributors'
      url='http://{s}.tile.osm.org/{z}/{x}/{y}.png'
    />
  </LayersControl.BaseLayer>
  <LayersControl.Overlay name='Marker with popup'>
    <Marker position={[51.51, -0.06]}>
      <Popup>
        <span>A pretty CSS3 popup. <br/> Easily customizable.</span>
      </Popup>
    </Marker>
  </LayersControl.Overlay>
  <LayersControl.Overlay name='Feature group'>
    <FeatureGroup color='purple'>
      <Popup>
        <span>Popup in FeatureGroup</span>
      </Popup>
      <Circle center={[51.51, -0.06]} radius={200} />
    </FeatureGroup>
  </LayersControl.Overlay>
</LayersControl>
```

##### LayersControl.BaseLayer

**Properties**
- `name: string` (required). The name of the layer as appearing in the `LayersControl`.

**Dynamic properties**
- `checked: boolean` (optional, defaults to `false`). Whether the radio button associated to the layer should be checked or not. The layer will be displayed in the map accordingly.

##### LayersControl.Overlay

**Properties**
- `name: string` (required). The name of the layer as appearing in the `LayersControl`.

**Dynamic properties**
- `checked: boolean` (optional, defaults to `false`). Whether the checkbox associated to the layer should be checked or not. The layer will be displayed in the map accordingly.

##### ScaleControl

[Leaflet reference](http://leafletjs.com/reference.html#control-scale)

**Dynamic properties**
- `position: controlPosition` (optional)

##### ZoomControl

[Leaflet reference](http://leafletjs.com/reference.html#control-zoom)

**Dynamic properties**
- `position: controlPosition` (optional)

## Creating custom components

If you want to create custom components, for example Leaflet plugins, you could extend one of the [base components](https://github.com/PaulLeCam/react-leaflet#base-components) depending on the type of component you want to implement.  
The created Leaflet map instance is injected by the `Map` component to all its children as the `map` property. Other layers may inject themselves to their children as the `layerContainer` property.  
Make sure to inject **both** `layerContainer` and `map` in your component's children as well.

## Changelog

See [CHANGELOG](https://github.com/PaulLeCam/react-leaflet/blob/master/CHANGELOG.md) file.
=======
See [CONTRIBUTING](https://github.com/PaulLeCam/react-leaflet/blob/master/CONTRIBUTING.md) file.
>>>>>>> 55446367

## License

MIT  
See [LICENSE](https://github.com/PaulLeCam/react-leaflet/blob/master/LICENSE) file.<|MERGE_RESOLUTION|>--- conflicted
+++ resolved
@@ -2,23 +2,7 @@
 
 React components for Leaflet maps.
 
-<<<<<<< HEAD
-- [Installation](#installation)
-- [Getting started](#getting-started)
-- [Technical considerations](#technical-considerations)
-- [API](#api)
-  - [Helpers](#helpers)
-  - [PropTypes](#proptypes)
-  - [Events](#events)
-  - [Components](#components)
-- [Creating custom components](#creating-custom-components)
-- [Changelog](#changelog)
-- [License](#license)
-
-## Installation
-=======
 ## [Documentation](https://github.com/PaulLeCam/react-leaflet/blob/master/docs/README.md)
->>>>>>> 55446367
 
 - [Getting started](https://github.com/PaulLeCam/react-leaflet/blob/master/docs/Getting%20started.md)
 - [How it works](https://github.com/PaulLeCam/react-leaflet/blob/master/docs/How%20it%20works.md)
@@ -31,360 +15,7 @@
 
 ## Contributing
 
-<<<<<<< HEAD
-```html
-<script src="https://npmcdn.com/react-leaflet/dist/react-leaflet.min.js"></script>
-```
-
-The library is injected as `window.ReactLeaflet`.
-
-## Getting started
-
-If you are not familiar with Leaflet, make sure you read its [quick start guide](http://leafletjs.com/examples/quick-start.html) first. You will need to add its CSS to your page to render the components properly.
-
-All components are React wrappers for Leaflet elements and layers, they need a map instance and therefore must be included in a top-level `<Map>` component.
-
-**Leaflet example**
-```js
-import L from 'leaflet';
-
-const position = [51.505, -0.09];
-const map = L.map('map').setView(position, 13);
-
-L.tileLayer('http://{s}.tile.osm.org/{z}/{x}/{y}.png', {
-  attribution: '&copy; <a href="http://osm.org/copyright">OpenStreetMap</a> contributors'
-}).addTo(map);
-
-L.marker(position).addTo(map)
-  .bindPopup('A pretty CSS3 popup. <br> Easily customizable.');
-```
-
-**React-Leaflet**
-```jsx
-import React from 'react';
-import { render } from 'react-dom';
-import { Map, Marker, Popup, TileLayer } from 'react-leaflet';
-
-const position = [51.505, -0.09];
-const map = (
-  <Map center={position} zoom={13}>
-    <TileLayer
-      url='http://{s}.tile.osm.org/{z}/{x}/{y}.png'
-      attribution='&copy; <a href="http://osm.org/copyright">OpenStreetMap</a> contributors'
-    />
-    <Marker position={position}>
-      <Popup>
-        <span>A pretty CSS3 popup.<br/>Easily customizable.</span>
-      </Popup>
-    </Marker>
-  </Map>
-);
-
-render(map, document.getElementById('map-container'));
-```
-Note that the `<Map>` component creates its own `<div>` container for the map, it does not get attached to an existing node.
-
-## Technical considerations
-
-This library uses React components as an interface, but not the virtual DOM, as all the DOM manipulations are managed by Leaflet, so there are a few things to keep in mind when using it:
-
-- Leaflet makes direct calls to the DOM when it is loaded, therefore this library is not compatible with server-side rendering.
-- The components exposed are abstractions for Leaflet layers, not DOM elements. Some of them have properties that can be updated directly by calling the setters exposed by Leaflet while others should be completely replaced, by setting an unique value on their `key` property so that they are properly handled by React's algorithm.
-- Not all layers are implemented and even less tested.
-
-## API
-
-### Helpers
-
-**setIconDefaultImagePath(path: string)**: Setter for `Leaflet.Icon.Default.imagePath`, set to `//cdnjs.cloudflare.com/ajax/libs/leaflet/0.7.7/images` by default.
-
-### PropTypes
-
-**children**: One `PropTypes.node` or an Array of `PropTypes.node`.
-
-**latLng**: One of `[number, number]`, `{lat: number, lng: number}` or `{lat: number, lon: number}`.
-
-**latLngList**: An Array of *LatLng*.
-
-**bounds**: An instance of *Leaflet.LatLngBounds* or a *LatLngList*.
-
-**controlPosition**: One of `topleft`, `topright`, `bottomleft` or `bottomright`.
-
-**layerContainer**: An object containing `addLayer()` and `removeLayer()` functions.
-
-### Events
-
-Leaflet exposes its own events, different from React. You can listen to them using React-Leaflet by adding a callback to a property prefixed by `on`. Ex: `<Map onMoveend={this.handleMoveend}>...</Map>`.  
-Check Leaflet documentation for the events associated to each component.
-
-### Components
-
-The properties documented as **dynamic properties** are updated using the relevant Leaflet setter, other properties will *not* update the component when they are changed after the component is mounted.  
-All other properties are passed as the `options` argument to their corresponding Leaflet element and should work fine for static maps, it is however unlikely that they would updated if you change them afterwards.
-
-You can directly access the Leaflet element created by a component using the `getLeafletElement()` method on this component. This leaflet element is usually created in `componentWillMount()`, except for the `Map` component where it can only be created after the `<div>` container is rendered.
-
-#### Base components
-
-These components are base classes used by other components. They can be extended to create custom components but should not be used directly.
-
-##### MapComponent
-
-Base class extending `React.Component` and handling events binding and unbind.  
-It exposes a `getLeafletElement()` method to access the `Leaflet` object created for the component.
-
-##### MapControl
-
-Base class extending `React.Component` for controls.  
-It exposes a `getLeafletElement()` method to access the `Leaflet` object created for the control.
-
-##### MapLayer
-
-Base class extending [`MapComponent`](#mapcomponent) using the provided `map` prop to add its element and passing it down to its children.  
-It exposes the following methods:
-- `getClonedChildrenWithMap(object extra): object`: returns the cloned children of the component, adding the `map` and the `extra` props provided to them.
-- `renderChildrenWithProps(object props): object`: returns the cloned children of the component using `getClonedChildrenWithMap()`, wrapped in a `<div>` with `display: none` style.
-
-##### BaseTileLayer
-
-Base class extending [`MapLayer`](#maplayer) with a `render()` method and handling a TitleLayer `opacity` and `zIndex` props.
-
-##### Path
-
-Base class extending [`MapLayer`](#maplayer) with the following methods:
-- `getPathOptions(object props): object`: filters the input `props` and return a new object of [Path options](http://leafletjs.com/reference.html#path-options) properties.
-- `setStyle(object options = {}): void`: alias to the Leaflet element [`setStyle()`](http://leafletjs.com/reference.html#path-setstyle).
-- `setStyleIfChanged(object fromProps, object toProps): void`: extracts the Path options of the two arguments, and calls `setStyle()` with the new options if different from the previous ones.
-
-#### Map
-
-This is the top-level component that must be mounted for children ones to be rendered. Refer to [Leaflet documentation](http://leafletjs.com/reference.html#map-options) for more information about the properties.
-
-**Dynamic properties**
-- `animate: boolean` (optional): If `true`, panning will always be animated if possible. Defaults to `false`.
-- `bounds: bounds` (optional): A rectangle for the map to contain. It will be centered, and the map will zoom in as close as it can while still showing the full bounds. This property is dynamic, if you change it it will be reflected on the map.
-- `boundsOptions: object` (optional): Options passed to the `fitBounds()` method.
-- `center: latLng` (optional): Center of the map. This property is dynamic, if you change it it will be reflected in the map.
-- `className: string` (optional): className property of the `<div>` container for the map.
-- `maxBounds: bounds` (optional)
-- `style: object` (optional): style property of the `<div>` container for the map.
-- `zoom: number` (optional)
-
-**Other properties**
-- `id: string` (optional): The ID of the `<div>` container for the map. If you don't provide it, a unique one will be created.
-
-#### UI Layers
-
-##### Marker
-
-[Leaflet reference](http://leafletjs.com/reference.html#marker)
-
-**Dynamic properties**
-- `position: latLng` (required)
-- `draggable: boolean` (optional)
-- `icon: Leaflet.Icon` (optional)
-- `zIndexOffset: number` (optional)
-- `opacity: number` (optional)
-
-##### Popup
-
-[Leaflet reference](http://leafletjs.com/reference.html#popup)
-
-The Popup children will be rendered using `ReactDOM.render()`, they must be valid React elements.
-
-**Dynamic properties**
-- `position: latLng` (optional)
-
-#### Raster Layers
-
-##### TileLayer
-
-[Leaflet reference](http://leafletjs.com/reference.html#tilelayer)
-
-**Dynamic properties**
-- `url: string` (required)
-- `opacity: number` (optional)
-- `zIndex: number` (optional)
-
-##### ImageOverlay
-
-[Leaflet reference](http://leafletjs.com/reference.html#imageoverlay)
-
-**Dynamic properties**
-- `url: string` (required)
-- `opacity: number` (optional)
-
-##### Implemented but needing testing and documentation
-
-- CanvasTileLayer
-- WMSTileLayer
-
-#### Vector Layers
-
-All vector layers extend the **Path** component and therefore accept dynamic [Path options](http://leafletjs.com/reference.html#path-options) properties.
-
-##### Circle
-
-[Leaflet reference](http://leafletjs.com/reference.html#circle)
-
-**Dynamic properties**
-- `center: latLng` (required)
-- `radius: number` (required)
-
-##### CircleMarker
-
-[Leaflet reference](http://leafletjs.com/reference.html#circlemarker)
-
-**Dynamic properties**
-- `center: latLng` (required)
-- `radius: number` (optional)
-
-##### Polyline
-
-[Leaflet reference](http://leafletjs.com/reference.html#polyline)
-
-**Dynamic properties**
-- `positions: latLngList` (required)
-
-##### MultiPolyline
-
-[Leaflet reference](http://leafletjs.com/reference.html#multipolyline)
-
-**Dynamic properties**
-- `polylines: array<latLngList>` (required)
-
-##### Polygon
-
-[Leaflet reference](http://leafletjs.com/reference.html#polygon)
-
-**Dynamic properties**
-- `positions: latLngList | Array<latLngList>` (required)
-
-##### MultiPolygon
-
-[Leaflet reference](http://leafletjs.com/reference.html#multipolygon)
-
-**Dynamic properties**
-- `polygons: array<latLngList>` (required)
-
-##### Rectangle
-
-[Leaflet reference](http://leafletjs.com/reference.html#rectangle)
-
-**Dynamic properties**
-- `bounds: bounds` (required, dynamic)
-
-#### Other Layers
-
-##### LayerGroup
-
-Use the `LayerGroup` wrapper component to group children layers together.
-
-##### FeatureGroup
-
-Extended `LayerGroup` supporting a `Popup` child.
-
-##### GeoJson
-
-[Leaflet reference](http://leafletjs.com/reference.html#geojson)
-
-**Properties**
-- `data: GeoJSON` (required). This property will *not* be updated if it is changed after the component is mounted.
-
-#### Controls
-
-##### AttributionControl
-
-[Leaflet reference](http://leafletjs.com/reference.html#control-attribution)
-
-**Dynamic properties**
-- `position: controlPosition` (optional)
-
-##### LayersControl
-
-[Leaflet reference](http://leafletjs.com/reference.html#control-layers)  
-
-**Dynamic properties**
-- `position: controlPosition` (optional)
-
-This component exposes two children container components, `LayersControl.BaseLayer` and `LayersControl.Overlay` documented below.  
-See the `layers-control` example for a more advanced usage.
-
-Example usage:
-```jsx
-<LayersControl position='topright'>
-  <LayersControl.BaseLayer name='OpenStreetMap.BlackAndWhite'>
-    <TileLayer
-      attribution='&copy; <a href="http://osm.org/copyright">OpenStreetMap</a> contributors'
-      url='http://{s}.tiles.wmflabs.org/bw-mapnik/{z}/{x}/{y}.png'
-    />
-  </LayersControl.BaseLayer>
-  <LayersControl.BaseLayer name='OpenStreetMap.Mapnik'>
-    <TileLayer
-      attribution='&copy; <a href="http://osm.org/copyright">OpenStreetMap</a> contributors'
-      url='http://{s}.tile.osm.org/{z}/{x}/{y}.png'
-    />
-  </LayersControl.BaseLayer>
-  <LayersControl.Overlay name='Marker with popup'>
-    <Marker position={[51.51, -0.06]}>
-      <Popup>
-        <span>A pretty CSS3 popup. <br/> Easily customizable.</span>
-      </Popup>
-    </Marker>
-  </LayersControl.Overlay>
-  <LayersControl.Overlay name='Feature group'>
-    <FeatureGroup color='purple'>
-      <Popup>
-        <span>Popup in FeatureGroup</span>
-      </Popup>
-      <Circle center={[51.51, -0.06]} radius={200} />
-    </FeatureGroup>
-  </LayersControl.Overlay>
-</LayersControl>
-```
-
-##### LayersControl.BaseLayer
-
-**Properties**
-- `name: string` (required). The name of the layer as appearing in the `LayersControl`.
-
-**Dynamic properties**
-- `checked: boolean` (optional, defaults to `false`). Whether the radio button associated to the layer should be checked or not. The layer will be displayed in the map accordingly.
-
-##### LayersControl.Overlay
-
-**Properties**
-- `name: string` (required). The name of the layer as appearing in the `LayersControl`.
-
-**Dynamic properties**
-- `checked: boolean` (optional, defaults to `false`). Whether the checkbox associated to the layer should be checked or not. The layer will be displayed in the map accordingly.
-
-##### ScaleControl
-
-[Leaflet reference](http://leafletjs.com/reference.html#control-scale)
-
-**Dynamic properties**
-- `position: controlPosition` (optional)
-
-##### ZoomControl
-
-[Leaflet reference](http://leafletjs.com/reference.html#control-zoom)
-
-**Dynamic properties**
-- `position: controlPosition` (optional)
-
-## Creating custom components
-
-If you want to create custom components, for example Leaflet plugins, you could extend one of the [base components](https://github.com/PaulLeCam/react-leaflet#base-components) depending on the type of component you want to implement.  
-The created Leaflet map instance is injected by the `Map` component to all its children as the `map` property. Other layers may inject themselves to their children as the `layerContainer` property.  
-Make sure to inject **both** `layerContainer` and `map` in your component's children as well.
-
-## Changelog
-
-See [CHANGELOG](https://github.com/PaulLeCam/react-leaflet/blob/master/CHANGELOG.md) file.
-=======
 See [CONTRIBUTING](https://github.com/PaulLeCam/react-leaflet/blob/master/CONTRIBUTING.md) file.
->>>>>>> 55446367
 
 ## License
 
