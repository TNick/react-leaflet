--- conflicted
+++ resolved
@@ -1,10 +1,6 @@
 {
   "name": "react-leaflet",
-<<<<<<< HEAD
   "version": "1.0.0-beta.3",
-=======
-  "version": "0.12.3",
->>>>>>> 786474c9
   "description": "React components for Leaflet maps",
   "main": "lib/index.js",
   "scripts": {
@@ -51,39 +47,14 @@
     "babel-cli": "^6.14.0",
     "babel-core": "^6.14.0",
     "babel-eslint": "^6.1.2",
-<<<<<<< HEAD
-    "babel-jest": "^14.1.0",
+    "babel-jest": "^15.0.0",
     "babel-loader": "^6.2.5",
     "babel-plugin-dev-expression": "^0.2.1",
-    "babel-plugin-lodash": "^3.2.8",
-=======
-    "babel-jest": "^15.0.0",
-    "babel-loader": "^6.2.4",
-    "babel-plugin-dev-expression": "^0.2.1",
     "babel-plugin-lodash": "^3.2.9",
->>>>>>> 786474c9
     "babel-plugin-react-transform": "^2.0.2",
     "babel-preset-es2015": "^6.14.0",
     "babel-preset-react": "^6.11.1",
     "babel-preset-stage-0": "^6.5.0",
-<<<<<<< HEAD
-    "eslint": "^3.3.1",
-    "eslint-config-standard": "^6.0.0",
-    "eslint-config-standard-jsx": "^3.0.0",
-    "eslint-config-standard-react": "^4.0.0",
-    "eslint-plugin-promise": "^2.0.1",
-    "eslint-plugin-react": "^6.1.2",
-    "eslint-plugin-standard": "^2.0.0",
-    "jest-cli": "^14.1.0",
-    "leaflet": "^1.0.0-rc.3",
-    "lodash-webpack-plugin": "^0.10.0",
-    "react": "^15.3.1",
-    "react-addons-test-utils": "^15.3.1",
-    "react-dom": "^15.3.1",
-    "react-transform-hmr": "^1.0.4",
-    "webpack": "^1.13.2",
-    "webpack-dev-server": "^1.15.0"
-=======
     "eslint": "^3.5.0",
     "eslint-config-standard": "^6.0.1",
     "eslint-config-standard-jsx": "^3.0.1",
@@ -92,16 +63,14 @@
     "eslint-plugin-react": "^6.3.0",
     "eslint-plugin-standard": "^2.0.0",
     "jest-cli": "^15.1.1",
-    "leaflet": "^0.7.7",
+    "leaflet": "^1.0.0-rc.3",
     "lodash-webpack-plugin": "^0.10.1",
-    "onchange": "^3.0.2",
     "react": "^15.3.2",
     "react-addons-test-utils": "^15.3.2",
     "react-dom": "^15.3.2",
     "react-transform-hmr": "^1.0.4",
     "webpack": "^1.13.1",
     "webpack-dev-server": "^1.16.1"
->>>>>>> 786474c9
   },
   "jest": {
     "collectCoverage": true,
