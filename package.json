{
  "name": "react-leaflet",
<<<<<<< HEAD
  "version": "0.11.3",
=======
  "version": "0.12.0",
>>>>>>> 55446367
  "description": "React components for Leaflet maps",
  "main": "lib/index.js",
  "scripts": {
    "clean:lib": "rm -Rf ./lib",
    "compile:lib": "babel src --out-dir lib",
    "build:lib": "npm run clean:lib && npm run compile:lib",
    "build:dist": "webpack --progress",
    "build": "npm run build:lib && npm run build:dist",
    "watch": "babel src --watch --out-dir lib",
    "start": "npm run lint && npm run test && npm run build",
    "test": "jest",
    "onchange": "onchange 'src/*.js' 'src/**/*.js' -- npm run lintAndTest",
    "dev": "npm run watch & npm run onchange",
    "prepublish": "npm ls && npm start",
    "examples": "webpack-dev-server --config ./example/webpack.config.babel.js",
    "lint": "eslint ./src",
    "lintAndTest": "npm run lint && jest"
  },
  "repository": {
    "type": "git",
    "url": "https://github.com/PaulLeCam/react-leaflet.git"
  },
  "keywords": [
    "react-component",
    "react",
    "leaflet",
    "map"
  ],
  "author": "Paul Le Cam <paul@ulem.net>",
  "license": "MIT",
  "bugs": {
    "url": "https://github.com/PaulLeCam/react-leaflet/issues"
  },
  "homepage": "https://github.com/PaulLeCam/react-leaflet",
  "dependencies": {
    "lodash": "^4.0.0",
<<<<<<< HEAD
    "warning": "^2.0.0"
  },
  "peerDependencies": {
    "leaflet": "1.0.0-rc.1",
=======
    "warning": "^3.0.0"
  },
  "peerDependencies": {
    "leaflet": "^0.7.0",
>>>>>>> 55446367
    "react": "^0.14.0 || ^15.0.0",
    "react-dom": "^0.14.0 || ^15.0.0"
  },
  "devDependencies": {
<<<<<<< HEAD
    "babel-cli": "^6.7.7",
    "babel-core": "^6.7.7",
    "babel-eslint": "^6.0.4",
    "babel-jest": "^12.0.2",
    "babel-loader": "^6.2.4",
    "babel-plugin-lodash": "^2.3.0",
    "babel-plugin-react-transform": "^2.0.2",
    "babel-plugin-syntax-class-properties": "^6.3.13",
    "babel-plugin-syntax-export-extensions": "^6.3.13",
    "babel-plugin-syntax-function-bind": "^6.3.13",
    "babel-plugin-syntax-object-rest-spread": "^6.3.13",
    "babel-plugin-transform-class-properties": "^6.4.0",
    "babel-plugin-transform-export-extensions": "^6.4.0",
    "babel-plugin-transform-function-bind": "^6.3.13",
    "babel-plugin-transform-object-rest-spread": "^6.3.13",
    "babel-preset-es2015": "^6.6.0",
    "babel-preset-react": "^6.5.0",
    "babel-preset-stage-0": "^6.5.0",
    "eslint": "^2.8.0",
    "eslint-plugin-react": "^5.0.1",
    "jest-cli": "^12.0.2",
    "leaflet": "1.0.0-rc.1",
    "onchange": "^2.4.0",
    "react": "^15.0.1",
    "react-dom": "^15.0.1",
    "react-transform-hmr": "^1.0.4",
    "webpack": "^1.13.0",
=======
    "babel-cli": "^6.10.1",
    "babel-core": "^6.10.4",
    "babel-eslint": "^6.1.0",
    "babel-jest": "^13.0.0",
    "babel-loader": "^6.2.4",
    "babel-plugin-dev-expression": "^0.2.1",
    "babel-plugin-lodash": "^3.2.0",
    "babel-plugin-react-transform": "^2.0.2",
    "babel-preset-es2015": "^6.9.0",
    "babel-preset-react": "^6.5.0",
    "babel-preset-stage-0": "^6.5.0",
    "eslint": "^2.13.1",
    "eslint-config-standard": "^5.3.1",
    "eslint-config-standard-jsx": "^1.2.1",
    "eslint-config-standard-react": "^2.5.0",
    "eslint-plugin-promise": "^1.3.2",
    "eslint-plugin-react": "^5.2.2",
    "eslint-plugin-standard": "^1.3.2",
    "jest-cli": "^13.0.0",
    "leaflet": "^0.7.7",
    "lodash-webpack-plugin": "^0.9.2",
    "onchange": "^2.5.0",
    "react": "^15.1.0",
    "react-addons-test-utils": "^15.1.0",
    "react-dom": "^15.1.0",
    "react-transform-hmr": "^1.0.4",
    "webpack": "^1.13.1",
>>>>>>> 55446367
    "webpack-dev-server": "^1.14.1"
  },
  "jest": {
    "collectCoverage": true,
    "scriptPreprocessor": "<rootDir>/node_modules/babel-jest",
    "unmockedModulePathPatterns": [
      "<rootDir>/node_modules/fbjs",
      "<rootDir>/node_modules/jest-cli",
      "<rootDir>/node_modules/lodash",
      "<rootDir>/node_modules/react",
      "<rootDir>/node_modules/react-dom"
    ]
  }
}<|MERGE_RESOLUTION|>--- conflicted
+++ resolved
@@ -1,10 +1,6 @@
 {
   "name": "react-leaflet",
-<<<<<<< HEAD
-  "version": "0.11.3",
-=======
   "version": "0.12.0",
->>>>>>> 55446367
   "description": "React components for Leaflet maps",
   "main": "lib/index.js",
   "scripts": {
@@ -41,50 +37,14 @@
   "homepage": "https://github.com/PaulLeCam/react-leaflet",
   "dependencies": {
     "lodash": "^4.0.0",
-<<<<<<< HEAD
-    "warning": "^2.0.0"
-  },
-  "peerDependencies": {
-    "leaflet": "1.0.0-rc.1",
-=======
     "warning": "^3.0.0"
   },
   "peerDependencies": {
-    "leaflet": "^0.7.0",
->>>>>>> 55446367
+    "leaflet": "^1.0.0-rc.1",
     "react": "^0.14.0 || ^15.0.0",
     "react-dom": "^0.14.0 || ^15.0.0"
   },
   "devDependencies": {
-<<<<<<< HEAD
-    "babel-cli": "^6.7.7",
-    "babel-core": "^6.7.7",
-    "babel-eslint": "^6.0.4",
-    "babel-jest": "^12.0.2",
-    "babel-loader": "^6.2.4",
-    "babel-plugin-lodash": "^2.3.0",
-    "babel-plugin-react-transform": "^2.0.2",
-    "babel-plugin-syntax-class-properties": "^6.3.13",
-    "babel-plugin-syntax-export-extensions": "^6.3.13",
-    "babel-plugin-syntax-function-bind": "^6.3.13",
-    "babel-plugin-syntax-object-rest-spread": "^6.3.13",
-    "babel-plugin-transform-class-properties": "^6.4.0",
-    "babel-plugin-transform-export-extensions": "^6.4.0",
-    "babel-plugin-transform-function-bind": "^6.3.13",
-    "babel-plugin-transform-object-rest-spread": "^6.3.13",
-    "babel-preset-es2015": "^6.6.0",
-    "babel-preset-react": "^6.5.0",
-    "babel-preset-stage-0": "^6.5.0",
-    "eslint": "^2.8.0",
-    "eslint-plugin-react": "^5.0.1",
-    "jest-cli": "^12.0.2",
-    "leaflet": "1.0.0-rc.1",
-    "onchange": "^2.4.0",
-    "react": "^15.0.1",
-    "react-dom": "^15.0.1",
-    "react-transform-hmr": "^1.0.4",
-    "webpack": "^1.13.0",
-=======
     "babel-cli": "^6.10.1",
     "babel-core": "^6.10.4",
     "babel-eslint": "^6.1.0",
@@ -112,7 +72,6 @@
     "react-dom": "^15.1.0",
     "react-transform-hmr": "^1.0.4",
     "webpack": "^1.13.1",
->>>>>>> 55446367
     "webpack-dev-server": "^1.14.1"
   },
   "jest": {
