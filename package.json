--- conflicted
+++ resolved
@@ -53,12 +53,8 @@
     "babel-plugin-dev-expression": "^0.2.1",
     "babel-plugin-lodash": "^3.2.9",
     "babel-plugin-react-transform": "^2.0.2",
-<<<<<<< HEAD
+    "babel-plugin-transform-proto-to-assign": "^6.9.0",
     "babel-preset-es2015": "^6.14.0",
-=======
-    "babel-plugin-transform-proto-to-assign": "^6.9.0",
-    "babel-preset-es2015": "^6.9.0",
->>>>>>> 7ee45385
     "babel-preset-react": "^6.11.1",
     "babel-preset-stage-0": "^6.5.0",
     "eslint": "^3.8.0",
