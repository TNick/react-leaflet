{
  "name": "react-leaflet",
<<<<<<< HEAD
  "version": "2.0.0",
=======
  "version": "2.0.0-rc.3",
>>>>>>> 111eb912
  "description": "React components for Leaflet maps",
  "main": "lib/index.js",
  "module": "es/index.js",
  "jsnext:main": "es/index.js",
  "sideEffects": false,
  "scripts": {
    "clean": "rimraf lib es dist",
    "build:cjs": "babel src --out-dir lib",
    "build:es": "cross-env BABEL_ENV=jsnext babel src --out-dir es",
    "build:umd": "cross-env BABEL_ENV=rollup NODE_ENV=development rollup -c",
    "build:umd:min": "cross-env BABEL_ENV=rollup NODE_ENV=production rollup -c",
    "build:flow": "flow-copy-source src lib && flow-copy-source src es",
    "build": "npm run clean && npm run build:cjs && npm run build:es && npm run build:flow && npm run build:umd && npm run build:umd:min",
    "jest": "cross-env BABEL_ENV=development NODE_ENV=test jest",
    "jest:watch": "cross-env BABEL_ENV=development NODE_ENV=test jest --watch",
    "lint": "eslint ./src",
    "flow:install": "flow-typed install --ignoreDeps=dev",
    "flow": "flow check",
    "test": "npm run lint && npm run flow && npm run jest",
    "test:watch": "npm run lint && npm run flow && npm run jest:watch",
    "start": "npm run test && npm run build",
    "prepublishOnly": "npm run build",
    "examples": "webpack-serve ./example/webpack.config.js"
  },
  "repository": {
    "type": "git",
    "url": "https://github.com/PaulLeCam/react-leaflet.git"
  },
  "keywords": [
    "react-component",
    "react",
    "leaflet",
    "map"
  ],
  "author": "Paul Le Cam <paul@ulem.net>",
  "license": "MIT",
  "bugs": {
    "url": "https://github.com/PaulLeCam/react-leaflet/issues"
  },
  "homepage": "https://github.com/PaulLeCam/react-leaflet",
  "files": [
    ".babelrc",
    "dist/*",
    "es/*",
    "lib/*",
    "src/*"
  ],
  "dependencies": {
    "hoist-non-react-statics": "^2.5.0",
    "lodash": "^4.0.0",
    "lodash-es": "^4.0.0",
    "warning": "^4.0.0"
  },
  "peerDependencies": {
    "leaflet": "^1.3.0",
    "react": "^16.3.0",
    "react-dom": "^16.3.0"
  },
  "devDependencies": {
    "babel-cli": "^6.26.0",
    "babel-core": "^6.26.3",
    "babel-eslint": "^8.2.5",
    "babel-jest": "^23.2.0",
    "babel-loader": "^7.1.4",
    "babel-plugin-dev-expression": "^0.2.1",
    "babel-plugin-external-helpers": "^6.22.0",
    "babel-plugin-lodash": "^3.3.4",
    "babel-plugin-transform-proto-to-assign": "^6.26.0",
    "babel-preset-env": "^1.7.0",
    "babel-preset-react": "^6.24.1",
    "babel-preset-stage-1": "^6.24.1",
    "cross-env": "^5.2.0",
    "eslint": "^5.0.1",
    "eslint-config-prettier": "^2.9.0",
    "eslint-plugin-flowtype": "^2.49.3",
    "eslint-plugin-import": "^2.13.0",
    "eslint-plugin-node": "^6.0.1",
    "eslint-plugin-prettier": "^2.6.1",
    "eslint-plugin-promise": "^3.8.0",
    "eslint-plugin-react": "^7.10.0",
    "flow-bin": "^0.75.0",
    "flow-copy-source": "^2.0.1",
    "flow-typed": "^2.4.0",
    "jest": "^23.2.0",
    "leaflet": "^1.3.1",
    "prettier": "^1.13.7",
    "prettier-eslint": "^8.8.2",
    "react": "^16.4.1",
    "react-dom": "^16.4.1",
    "rimraf": "^2.6.2",
    "rollup": "^0.62.0",
<<<<<<< HEAD
    "rollup-plugin-babel": "^3.0.6",
=======
    "rollup-plugin-babel": "^3.0.7",
>>>>>>> 111eb912
    "rollup-plugin-commonjs": "^9.1.3",
    "rollup-plugin-node-resolve": "^3.3.0",
    "rollup-plugin-replace": "^2.0.0",
    "rollup-plugin-uglify": "^4.0.0",
    "webpack": "^4.14.0",
    "webpack-serve": "^1.0.4"
  },
  "jest": {
    "collectCoverage": true,
    "transform": {
      ".*": "<rootDir>/node_modules/babel-jest"
    }
  }
}<|MERGE_RESOLUTION|>--- conflicted
+++ resolved
@@ -1,10 +1,6 @@
 {
   "name": "react-leaflet",
-<<<<<<< HEAD
   "version": "2.0.0",
-=======
-  "version": "2.0.0-rc.3",
->>>>>>> 111eb912
   "description": "React components for Leaflet maps",
   "main": "lib/index.js",
   "module": "es/index.js",
@@ -68,7 +64,7 @@
     "babel-core": "^6.26.3",
     "babel-eslint": "^8.2.5",
     "babel-jest": "^23.2.0",
-    "babel-loader": "^7.1.4",
+    "babel-loader": "^7.1.5",
     "babel-plugin-dev-expression": "^0.2.1",
     "babel-plugin-external-helpers": "^6.22.0",
     "babel-plugin-lodash": "^3.3.4",
@@ -88,7 +84,7 @@
     "flow-bin": "^0.75.0",
     "flow-copy-source": "^2.0.1",
     "flow-typed": "^2.4.0",
-    "jest": "^23.2.0",
+    "jest": "^23.3.0",
     "leaflet": "^1.3.1",
     "prettier": "^1.13.7",
     "prettier-eslint": "^8.8.2",
@@ -96,16 +92,12 @@
     "react-dom": "^16.4.1",
     "rimraf": "^2.6.2",
     "rollup": "^0.62.0",
-<<<<<<< HEAD
-    "rollup-plugin-babel": "^3.0.6",
-=======
     "rollup-plugin-babel": "^3.0.7",
->>>>>>> 111eb912
     "rollup-plugin-commonjs": "^9.1.3",
     "rollup-plugin-node-resolve": "^3.3.0",
     "rollup-plugin-replace": "^2.0.0",
     "rollup-plugin-uglify": "^4.0.0",
-    "webpack": "^4.14.0",
+    "webpack": "^4.15.1",
     "webpack-serve": "^1.0.4"
   },
   "jest": {
