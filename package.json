--- conflicted
+++ resolved
@@ -10,15 +10,9 @@
     "build:dist": "webpack src/index.js dist/react-leaflet.js & webpack -p src/index.js dist/react-leaflet.min.js",
     "build": "npm run build:lib && npm run build:dist",
     "watch": "babel src --watch --out-dir lib",
-<<<<<<< HEAD
-    "test": "jest --coverage ./lib",
     "start": "npm run lint && npm run test && npm run build",
-    "onchange": "onchange 'lib/*.js' 'lib/**/*.js' -- npm run lintAndTest",
-=======
     "test": "jest --coverage",
-    "start": "npm run lint && npm run compile && npm test",
     "onchange": "onchange 'src/*.js' 'src/**/*.js' -- npm run lintAndTest",
->>>>>>> 91d42208
     "dev": "npm run watch & npm run onchange",
     "prepublish": "npm ls && npm start",
     "example:compile": "gulp",
@@ -54,11 +48,8 @@
     "babel": "^5.8.23",
     "babel-core": "^5.8.25",
     "babel-eslint": "^4.1.3",
-<<<<<<< HEAD
     "babel-loader": "^5.3.2",
-=======
     "babel-jest": "^5.3.0",
->>>>>>> 91d42208
     "babelify": "^6.3.0",
     "browserify": "^11.2.0",
     "eslint": "^1.6.0",
