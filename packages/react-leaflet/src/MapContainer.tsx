import {
  LeafletProvider,
  type LeafletContextInterface,
  createLeafletContext,
} from '@react-leaflet/core'
import {
  type FitBoundsOptions,
  type LatLngBoundsExpression,
  Map as LeafletMap,
  type MapOptions,
} from 'leaflet'
import React, {
  type CSSProperties,
  type ReactNode,
  type Ref,
  forwardRef,
  useCallback,
  useEffect,
  useImperativeHandle,
  useState,
} from 'react'

export interface MapContainerProps extends MapOptions {
  bounds?: LatLngBoundsExpression
  boundsOptions?: FitBoundsOptions
  children?: ReactNode
  className?: string
  id?: string
  placeholder?: ReactNode
  style?: CSSProperties
  whenReady?: () => void
}

function MapContainerComponent<
  Props extends MapContainerProps = MapContainerProps,
>(
  {
    bounds,
    boundsOptions,
    center,
    children,
    className,
    id,
    placeholder,
    style,
    whenReady,
    zoom,
    ...options
  }: Props,
  forwardedRef: Ref<LeafletMap | null>,
) {
  const [props] = useState({ className, id, style })
  const [context, setContext] = useState<LeafletContextInterface | null>(null)
  useImperativeHandle(forwardedRef, () => context?.map ?? null, [context])

  const mapRef = useCallback((node: HTMLDivElement | null) => {
    if (node !== null && context === null) {
      const map = new LeafletMap(node, options)
      if (center != null && zoom != null) {
        map.setView(center, zoom)
      } else if (bounds != null) {
        map.fitBounds(bounds, boundsOptions)
      }
      if (whenReady != null) {
        map.whenReady(whenReady)
      }
      setContext(createLeafletContext(map))
    }
  }, [])

  useEffect(() => {
<<<<<<< HEAD
    if (map != null && createdRef.current === false && whenCreated != null) {
      createdRef.current = true
      whenCreated(map)
    }
  }, [map, whenCreated])

  useEffect(() => {
=======
>>>>>>> dbdd5420
    return () => {
      context?.map.remove()
    }
<<<<<<< HEAD
  }, [map])

  const [props] = useState({ className, id, style })
  const context = useMemo(
    () => (map ? { __version: CONTEXT_VERSION, map } : null),
    [map],
  )
=======
  }, [])
>>>>>>> dbdd5420

  const contents = context ? (
    <LeafletProvider value={context}>{children}</LeafletProvider>
  ) : (
    placeholder ?? null
  )
  return (
    <div {...props} ref={mapRef}>
      {contents}
    </div>
  )
}

export const MapContainer = forwardRef(MapContainerComponent)<|MERGE_RESOLUTION|>--- conflicted
+++ resolved
@@ -69,30 +69,10 @@
   }, [])
 
   useEffect(() => {
-<<<<<<< HEAD
-    if (map != null && createdRef.current === false && whenCreated != null) {
-      createdRef.current = true
-      whenCreated(map)
-    }
-  }, [map, whenCreated])
-
-  useEffect(() => {
-=======
->>>>>>> dbdd5420
     return () => {
       context?.map.remove()
     }
-<<<<<<< HEAD
-  }, [map])
-
-  const [props] = useState({ className, id, style })
-  const context = useMemo(
-    () => (map ? { __version: CONTEXT_VERSION, map } : null),
-    [map],
-  )
-=======
   }, [])
->>>>>>> dbdd5420
 
   const contents = context ? (
     <LeafletProvider value={context}>{children}</LeafletProvider>
