import React from 'react'
import { render } from 'react-dom'

<<<<<<< HEAD
import SimpleExample from './simple';
import EventsExample from './events';
import BoundsExample from './bounds';
import VectorLayersExample from './vector-layers';
import OtherLayersExample from './other-layers';
import ZoomControlExample from './zoom-control';
import LayersControlExample from './layers-control';
import CustomComponentExample from './custom-component';
import AnimateExample from './animate';
import DraggableExample from './draggable-marker';
=======
import SimpleExample from './simple'
import EventsExample from './events'
import BoundsExample from './bounds'
import VectorLayersExample from './vector-layers'
import OtherLayersExample from './other-layers'
import ZoomControlExample from './zoom-control'
import LayersControlExample from './layers-control'
import CustomComponentExample from './custom-component'
import AnimateExample from './animate'
import DraggableExample from './draggable-marker'
>>>>>>> 55446367

const examples = (
  <div>
    <h1>React-Leaflet examples</h1>
    <h2>Popup with Marker</h2>
    <SimpleExample />
    <h2>Draggable Marker</h2>
    <DraggableExample />
    <h2>Events</h2>
    <p>Click the map to show a marker at your detected location</p>
    <EventsExample />
    <h2>Map view by bounds</h2>
    <p>Click a rectangle to fit the map to its bounds</p>
    <BoundsExample />
    <h2>Vector layers</h2>
    <VectorLayersExample />
    <h2>Other layers</h2>
    <OtherLayersExample />
    <h2>Zoom control</h2>
    <ZoomControlExample />
    <h2>Layers control</h2>
    <LayersControlExample />
    <h2>List of markers (custom component)</h2>
    <CustomComponentExample />
    <h2>Animate</h2>
    <p>Click the map to move to the location</p>
    <AnimateExample />
  </div>
)

render(examples, document.getElementById('app'))<|MERGE_RESOLUTION|>--- conflicted
+++ resolved
@@ -1,18 +1,6 @@
 import React from 'react'
 import { render } from 'react-dom'
 
-<<<<<<< HEAD
-import SimpleExample from './simple';
-import EventsExample from './events';
-import BoundsExample from './bounds';
-import VectorLayersExample from './vector-layers';
-import OtherLayersExample from './other-layers';
-import ZoomControlExample from './zoom-control';
-import LayersControlExample from './layers-control';
-import CustomComponentExample from './custom-component';
-import AnimateExample from './animate';
-import DraggableExample from './draggable-marker';
-=======
 import SimpleExample from './simple'
 import EventsExample from './events'
 import BoundsExample from './bounds'
@@ -23,7 +11,6 @@
 import CustomComponentExample from './custom-component'
 import AnimateExample from './animate'
 import DraggableExample from './draggable-marker'
->>>>>>> 55446367
 
 const examples = (
   <div>
