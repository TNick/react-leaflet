--- conflicted
+++ resolved
@@ -33,33 +33,6 @@
     return _possibleConstructorReturn(this, _Path.apply(this, arguments));
   }
 
-<<<<<<< HEAD
-  _createClass(FeatureGroup, [{
-    key: 'getChildContext',
-    value: function getChildContext() {
-      return {
-        layerContainer: this.leafletElement,
-        popupContainer: this.leafletElement
-      };
-    }
-  }, {
-    key: 'componentWillMount',
-    value: function componentWillMount() {
-      this.leafletElement = (0, _leaflet.featureGroup)(this.getOptions(this.props));
-    }
-  }, {
-    key: 'componentDidMount',
-    value: function componentDidMount() {
-      _get(FeatureGroup.prototype.__proto__ || Object.getPrototypeOf(FeatureGroup.prototype), 'componentDidMount', this).call(this);
-      this.setStyle(this.props);
-    }
-  }, {
-    key: 'componentDidUpdate',
-    value: function componentDidUpdate(prevProps) {
-      this.setStyleIfChanged(prevProps, this.props);
-    }
-  }]);
-=======
   FeatureGroup.prototype.getChildContext = function getChildContext() {
     return {
       layerContainer: this.leafletElement,
@@ -68,7 +41,7 @@
   };
 
   FeatureGroup.prototype.componentWillMount = function componentWillMount() {
-    this.leafletElement = (0, _leaflet.featureGroup)();
+    this.leafletElement = (0, _leaflet.featureGroup)(this.getOptions(this.props));
   };
 
   FeatureGroup.prototype.componentDidMount = function componentDidMount() {
@@ -79,7 +52,6 @@
   FeatureGroup.prototype.componentDidUpdate = function componentDidUpdate(prevProps) {
     this.setStyleIfChanged(prevProps, this.props);
   };
->>>>>>> 7ee45385
 
   return FeatureGroup;
 }(_Path3.default);
