--- conflicted
+++ resolved
@@ -7,11 +7,6 @@
 var _createClass = function () { function defineProperties(target, props) { for (var i = 0; i < props.length; i++) { var descriptor = props[i]; descriptor.enumerable = descriptor.enumerable || false; descriptor.configurable = true; if ("value" in descriptor) descriptor.writable = true; Object.defineProperty(target, descriptor.key, descriptor); } } return function (Constructor, protoProps, staticProps) { if (protoProps) defineProperties(Constructor.prototype, protoProps); if (staticProps) defineProperties(Constructor, staticProps); return Constructor; }; }();
 
 var _get = function get(object, property, receiver) { if (object === null) object = Function.prototype; var desc = Object.getOwnPropertyDescriptor(object, property); if (desc === undefined) { var parent = Object.getPrototypeOf(object); if (parent === null) { return undefined; } else { return get(parent, property, receiver); } } else if ("value" in desc) { return desc.value; } else { var getter = desc.get; if (getter === undefined) { return undefined; } return getter.call(receiver); } };
-<<<<<<< HEAD
-
-var _react = require('react');
-=======
->>>>>>> 55446367
 
 var _leaflet = require('leaflet');
 
@@ -50,15 +45,8 @@
       _get(Object.getPrototypeOf(CircleMarker.prototype), 'componentWillMount', this).call(this);
       var _props = this.props;
       var center = _props.center;
-<<<<<<< HEAD
-      var _map = _props.map;
-      var _lc = _props.layerContainer;
-
-      var props = _objectWithoutProperties(_props, ['center', 'map', 'layerContainer']);
-=======
 
       var props = _objectWithoutProperties(_props, ['center']);
->>>>>>> 55446367
 
       this.leafletElement = (0, _leaflet.circleMarker)(center, props);
     }
