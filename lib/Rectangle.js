'use strict';

exports.__esModule = true;

var _leaflet = require('leaflet');

var _bounds = require('./types/bounds');

var _bounds2 = _interopRequireDefault(_bounds);

var _Path2 = require('./Path');

var _Path3 = _interopRequireDefault(_Path2);

function _interopRequireDefault(obj) { return obj && obj.__esModule ? obj : { default: obj }; }

function _defaults(obj, defaults) { var keys = Object.getOwnPropertyNames(defaults); for (var i = 0; i < keys.length; i++) { var key = keys[i]; var value = Object.getOwnPropertyDescriptor(defaults, key); if (value && value.configurable && obj[key] === undefined) { Object.defineProperty(obj, key, value); } } return obj; }

function _objectWithoutProperties(obj, keys) { var target = {}; for (var i in obj) { if (keys.indexOf(i) >= 0) continue; if (!Object.prototype.hasOwnProperty.call(obj, i)) continue; target[i] = obj[i]; } return target; }

function _classCallCheck(instance, Constructor) { if (!(instance instanceof Constructor)) { throw new TypeError("Cannot call a class as a function"); } }

function _possibleConstructorReturn(self, call) { if (!self) { throw new ReferenceError("this hasn't been initialised - super() hasn't been called"); } return call && (typeof call === "object" || typeof call === "function") ? call : self; }

function _inherits(subClass, superClass) { if (typeof superClass !== "function" && superClass !== null) { throw new TypeError("Super expression must either be null or a function, not " + typeof superClass); } subClass.prototype = Object.create(superClass && superClass.prototype, { constructor: { value: subClass, enumerable: false, writable: true, configurable: true } }); if (superClass) Object.setPrototypeOf ? Object.setPrototypeOf(subClass, superClass) : _defaults(subClass, superClass); }

var Rectangle = function (_Path) {
  _inherits(Rectangle, _Path);

  function Rectangle() {
    _classCallCheck(this, Rectangle);

    return _possibleConstructorReturn(this, _Path.apply(this, arguments));
  }

  Rectangle.prototype.componentWillMount = function componentWillMount() {
    _Path.prototype.componentWillMount.call(this);
    var _props = this.props;
    var bounds = _props.bounds;

    var props = _objectWithoutProperties(_props, ['bounds']);

<<<<<<< HEAD
      this.leafletElement = (0, _leaflet.rectangle)(bounds, this.getOptions(props));
    }
  }, {
    key: 'componentDidUpdate',
    value: function componentDidUpdate(prevProps) {
      if (this.props.bounds !== prevProps.bounds) {
        this.leafletElement.setBounds(this.props.bounds);
      }
      this.setStyleIfChanged(prevProps, this.props);
=======
    this.leafletElement = (0, _leaflet.rectangle)(bounds, props);
  };

  Rectangle.prototype.componentDidUpdate = function componentDidUpdate(prevProps) {
    if (this.props.bounds !== prevProps.bounds) {
      this.leafletElement.setBounds(this.props.bounds);
>>>>>>> 7ee45385
    }
    this.setStyleIfChanged(prevProps, this.props);
  };

  return Rectangle;
}(_Path3.default);

Rectangle.propTypes = {
  bounds: _bounds2.default.isRequired
};
exports.default = Rectangle;<|MERGE_RESOLUTION|>--- conflicted
+++ resolved
@@ -40,24 +40,12 @@
 
     var props = _objectWithoutProperties(_props, ['bounds']);
 
-<<<<<<< HEAD
-      this.leafletElement = (0, _leaflet.rectangle)(bounds, this.getOptions(props));
-    }
-  }, {
-    key: 'componentDidUpdate',
-    value: function componentDidUpdate(prevProps) {
-      if (this.props.bounds !== prevProps.bounds) {
-        this.leafletElement.setBounds(this.props.bounds);
-      }
-      this.setStyleIfChanged(prevProps, this.props);
-=======
-    this.leafletElement = (0, _leaflet.rectangle)(bounds, props);
+    this.leafletElement = (0, _leaflet.rectangle)(bounds, this.getOptions(props));
   };
 
   Rectangle.prototype.componentDidUpdate = function componentDidUpdate(prevProps) {
     if (this.props.bounds !== prevProps.bounds) {
       this.leafletElement.setBounds(this.props.bounds);
->>>>>>> 7ee45385
     }
     this.setStyleIfChanged(prevProps, this.props);
   };
