'use strict';

Object.defineProperty(exports, "__esModule", {
  value: true
});

var _createClass = function () { function defineProperties(target, props) { for (var i = 0; i < props.length; i++) { var descriptor = props[i]; descriptor.enumerable = descriptor.enumerable || false; descriptor.configurable = true; if ("value" in descriptor) descriptor.writable = true; Object.defineProperty(target, descriptor.key, descriptor); } } return function (Constructor, protoProps, staticProps) { if (protoProps) defineProperties(Constructor.prototype, protoProps); if (staticProps) defineProperties(Constructor, staticProps); return Constructor; }; }();

var _get = function get(object, property, receiver) { if (object === null) object = Function.prototype; var desc = Object.getOwnPropertyDescriptor(object, property); if (desc === undefined) { var parent = Object.getPrototypeOf(object); if (parent === null) { return undefined; } else { return get(parent, property, receiver); } } else if ("value" in desc) { return desc.value; } else { var getter = desc.get; if (getter === undefined) { return undefined; } return getter.call(receiver); } };

var _leaflet = require('leaflet');

var _bounds = require('./types/bounds');

var _bounds2 = _interopRequireDefault(_bounds);

var _Path2 = require('./Path');

var _Path3 = _interopRequireDefault(_Path2);

function _interopRequireDefault(obj) { return obj && obj.__esModule ? obj : { default: obj }; }

function _objectWithoutProperties(obj, keys) { var target = {}; for (var i in obj) { if (keys.indexOf(i) >= 0) continue; if (!Object.prototype.hasOwnProperty.call(obj, i)) continue; target[i] = obj[i]; } return target; }

function _classCallCheck(instance, Constructor) { if (!(instance instanceof Constructor)) { throw new TypeError("Cannot call a class as a function"); } }

function _possibleConstructorReturn(self, call) { if (!self) { throw new ReferenceError("this hasn't been initialised - super() hasn't been called"); } return call && (typeof call === "object" || typeof call === "function") ? call : self; }

function _inherits(subClass, superClass) { if (typeof superClass !== "function" && superClass !== null) { throw new TypeError("Super expression must either be null or a function, not " + typeof superClass); } subClass.prototype = Object.create(superClass && superClass.prototype, { constructor: { value: subClass, enumerable: false, writable: true, configurable: true } }); if (superClass) Object.setPrototypeOf ? Object.setPrototypeOf(subClass, superClass) : subClass.__proto__ = superClass; }

var Rectangle = function (_Path) {
  _inherits(Rectangle, _Path);

  function Rectangle() {
    _classCallCheck(this, Rectangle);

    return _possibleConstructorReturn(this, Object.getPrototypeOf(Rectangle).apply(this, arguments));
  }

  _createClass(Rectangle, [{
    key: 'componentWillMount',
    value: function componentWillMount() {
      _get(Object.getPrototypeOf(Rectangle.prototype), 'componentWillMount', this).call(this);
      var _props = this.props;
      var bounds = _props.bounds;
<<<<<<< HEAD
      var _map = _props.map;
      var _lc = _props.layerContainer;

      var props = _objectWithoutProperties(_props, ['bounds', 'map', 'layerContainer']);
=======

      var props = _objectWithoutProperties(_props, ['bounds']);
>>>>>>> 55446367

      this.leafletElement = (0, _leaflet.rectangle)(bounds, props);
    }
  }, {
    key: 'componentDidUpdate',
    value: function componentDidUpdate(prevProps) {
      if (this.props.bounds !== prevProps.bounds) {
        this.leafletElement.setBounds(this.props.bounds);
      }
      this.setStyleIfChanged(prevProps, this.props);
    }
  }]);

  return Rectangle;
}(_Path3.default);

Rectangle.propTypes = {
  bounds: _bounds2.default.isRequired
};
exports.default = Rectangle;<|MERGE_RESOLUTION|>--- conflicted
+++ resolved
@@ -43,15 +43,8 @@
       _get(Object.getPrototypeOf(Rectangle.prototype), 'componentWillMount', this).call(this);
       var _props = this.props;
       var bounds = _props.bounds;
-<<<<<<< HEAD
-      var _map = _props.map;
-      var _lc = _props.layerContainer;
-
-      var props = _objectWithoutProperties(_props, ['bounds', 'map', 'layerContainer']);
-=======
 
       var props = _objectWithoutProperties(_props, ['bounds']);
->>>>>>> 55446367
 
       this.leafletElement = (0, _leaflet.rectangle)(bounds, props);
     }
