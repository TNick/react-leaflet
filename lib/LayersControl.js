'use strict';

exports.__esModule = true;

var _leaflet = require('leaflet');

var _react = require('react');

var _react2 = _interopRequireDefault(_react);

var _children2 = require('./types/children');

var _children3 = _interopRequireDefault(_children2);

var _layerContainer = require('./types/layerContainer');

var _layerContainer2 = _interopRequireDefault(_layerContainer);

var _map = require('./types/map');

var _map2 = _interopRequireDefault(_map);

var _MapControl2 = require('./MapControl');

var _MapControl3 = _interopRequireDefault(_MapControl2);

function _interopRequireDefault(obj) { return obj && obj.__esModule ? obj : { default: obj }; }

function _objectWithoutProperties(obj, keys) { var target = {}; for (var i in obj) { if (keys.indexOf(i) >= 0) continue; if (!Object.prototype.hasOwnProperty.call(obj, i)) continue; target[i] = obj[i]; } return target; }

function _defaults(obj, defaults) { var keys = Object.getOwnPropertyNames(defaults); for (var i = 0; i < keys.length; i++) { var key = keys[i]; var value = Object.getOwnPropertyDescriptor(defaults, key); if (value && value.configurable && obj[key] === undefined) { Object.defineProperty(obj, key, value); } } return obj; }

function _classCallCheck(instance, Constructor) { if (!(instance instanceof Constructor)) { throw new TypeError("Cannot call a class as a function"); } }

function _possibleConstructorReturn(self, call) { if (!self) { throw new ReferenceError("this hasn't been initialised - super() hasn't been called"); } return call && (typeof call === "object" || typeof call === "function") ? call : self; }

function _inherits(subClass, superClass) { if (typeof superClass !== "function" && superClass !== null) { throw new TypeError("Super expression must either be null or a function, not " + typeof superClass); } subClass.prototype = Object.create(superClass && superClass.prototype, { constructor: { value: subClass, enumerable: false, writable: true, configurable: true } }); if (superClass) Object.setPrototypeOf ? Object.setPrototypeOf(subClass, superClass) : _defaults(subClass, superClass); }

var controlledLayerPropTypes = {
  addBaseLayer: _react.PropTypes.func,
  addOverlay: _react.PropTypes.func,
  checked: _react.PropTypes.bool,
  children: _react.PropTypes.node.isRequired,
  name: _react.PropTypes.string.isRequired,
  removeLayer: _react.PropTypes.func,
  removeLayerControl: _react.PropTypes.func
};

// Abtract class for layer container, extended by BaseLayer and Overlay

var ControlledLayer = function (_Component) {
  _inherits(ControlledLayer, _Component);

  function ControlledLayer() {
    _classCallCheck(this, ControlledLayer);

    return _possibleConstructorReturn(this, _Component.apply(this, arguments));
  }

  ControlledLayer.prototype.getChildContext = function getChildContext() {
    return {
      layerContainer: {
        addLayer: this.addLayer.bind(this),
        removeLayer: this.removeLayer.bind(this)
      }
    };
  };

  ControlledLayer.prototype.componentWillReceiveProps = function componentWillReceiveProps(_ref) {
    var checked = _ref.checked;

    // Handle dynamically (un)checking the layer => adding/removing from the map
    if (checked && !this.props.checked) {
      this.context.map.addLayer(this.layer);
    } else if (this.props.checked && !checked) {
      this.context.map.removeLayer(this.layer);
    }
  };

  ControlledLayer.prototype.componentWillUnmount = function componentWillUnmount() {
    this.props.removeLayerControl(this.layer);
  };

  ControlledLayer.prototype.addLayer = function addLayer() {
    throw new Error('Must be implemented in extending class');
  };

  ControlledLayer.prototype.removeLayer = function removeLayer(layer) {
    this.props.removeLayer(layer);
  };

  ControlledLayer.prototype.render = function render() {
    return this.props.children || null;
  };

  return ControlledLayer;
}(_react.Component);

ControlledLayer.propTypes = controlledLayerPropTypes;
ControlledLayer.contextTypes = {
  map: _map2.default
};
ControlledLayer.childContextTypes = {
  layerContainer: _layerContainer2.default
};

var BaseLayer = function (_ControlledLayer) {
  _inherits(BaseLayer, _ControlledLayer);

  function BaseLayer() {
    _classCallCheck(this, BaseLayer);

    return _possibleConstructorReturn(this, _ControlledLayer.apply(this, arguments));
  }

  BaseLayer.prototype.addLayer = function addLayer(layer) {
    this.layer = layer; // Keep layer reference to handle dynamic changes of props
    var _props = this.props;
    var addBaseLayer = _props.addBaseLayer;
    var checked = _props.checked;
    var name = _props.name;

    addBaseLayer(layer, name, checked);
  };

  return BaseLayer;
}(ControlledLayer);

BaseLayer.propTypes = controlledLayerPropTypes;

var Overlay = function (_ControlledLayer2) {
  _inherits(Overlay, _ControlledLayer2);

  function Overlay() {
    _classCallCheck(this, Overlay);

    return _possibleConstructorReturn(this, _ControlledLayer2.apply(this, arguments));
  }

  Overlay.prototype.addLayer = function addLayer(layer) {
    this.layer = layer; // Keep layer reference to handle dynamic changes of props
    var _props2 = this.props;
    var addOverlay = _props2.addOverlay;
    var checked = _props2.checked;
    var name = _props2.name;

    addOverlay(layer, name, checked);
  };

  return Overlay;
}(ControlledLayer);

Overlay.propTypes = controlledLayerPropTypes;

var LayersControl = function (_MapControl) {
  _inherits(LayersControl, _MapControl);

  function LayersControl() {
    _classCallCheck(this, LayersControl);

    return _possibleConstructorReturn(this, _MapControl.apply(this, arguments));
  }

<<<<<<< HEAD
  _createClass(LayersControl, [{
    key: 'componentWillMount',
    value: function componentWillMount() {
      var _props3 = this.props;
      var _children = _props3.children;

      var options = _objectWithoutProperties(_props3, ['children']);

      this.leafletElement = _leaflet.control.layers(undefined, undefined, options);
      this.controlProps = {
        addBaseLayer: this.addBaseLayer.bind(this),
        addOverlay: this.addOverlay.bind(this),
        removeLayer: this.removeLayer.bind(this),
        removeLayerControl: this.removeLayerControl.bind(this)
      };
    }
  }, {
    key: 'componentWillUnmount',
    value: function componentWillUnmount() {
      var _this5 = this;

      setTimeout(function () {
        _get(LayersControl.prototype.__proto__ || Object.getPrototypeOf(LayersControl.prototype), 'componentWillUnmount', _this5).call(_this5);
      }, 0);
    }
  }, {
    key: 'addBaseLayer',
    value: function addBaseLayer(layer, name) {
      var checked = arguments.length > 2 && arguments[2] !== undefined ? arguments[2] : false;

      if (checked) {
        this.context.map.addLayer(layer);
      }
      this.leafletElement.addBaseLayer(layer, name);
    }
  }, {
    key: 'addOverlay',
    value: function addOverlay(layer, name) {
      var checked = arguments.length > 2 && arguments[2] !== undefined ? arguments[2] : false;
=======
  LayersControl.prototype.componentWillMount = function componentWillMount() {
    var _props3 = this.props;
    var _children = _props3.children;

    var options = _objectWithoutProperties(_props3, ['children']);
>>>>>>> 7ee45385

    this.leafletElement = _leaflet.control.layers(undefined, undefined, options);
    this.controlProps = {
      addBaseLayer: this.addBaseLayer.bind(this),
      addOverlay: this.addOverlay.bind(this),
      removeLayer: this.removeLayer.bind(this),
      removeLayerControl: this.removeLayerControl.bind(this)
    };
  };

  LayersControl.prototype.componentWillUnmount = function componentWillUnmount() {
    var _this5 = this;

    setTimeout(function () {
      _MapControl.prototype.componentWillUnmount.call(_this5);
    }, 0);
  };

  LayersControl.prototype.addBaseLayer = function addBaseLayer(layer, name) {
    var checked = arguments.length > 2 && arguments[2] !== undefined ? arguments[2] : false;

    if (checked) {
      this.context.map.addLayer(layer);
    }
    this.leafletElement.addBaseLayer(layer, name);
  };

  LayersControl.prototype.addOverlay = function addOverlay(layer, name) {
    var checked = arguments.length > 2 && arguments[2] !== undefined ? arguments[2] : false;

    if (checked) {
      this.context.map.addLayer(layer);
    }
    this.leafletElement.addOverlay(layer, name);
  };

  LayersControl.prototype.removeLayer = function removeLayer(layer) {
    this.context.map.removeLayer(layer);
  };

  LayersControl.prototype.removeLayerControl = function removeLayerControl(layer) {
    this.leafletElement.removeLayer(layer);
  };

  LayersControl.prototype.render = function render() {
    var _this6 = this;

    var children = _react.Children.map(this.props.children, function (child) {
      return child ? (0, _react.cloneElement)(child, _this6.controlProps) : null;
    });
    return _react2.default.createElement(
      'div',
      { style: { display: 'none' } },
      children
    );
  };

  return LayersControl;
}(_MapControl3.default);

LayersControl.propTypes = {
  baseLayers: _react.PropTypes.object,
  children: _children3.default,
  overlays: _react.PropTypes.object
};
LayersControl.contextTypes = {
  layerContainer: _layerContainer2.default,
  map: _map2.default
};
exports.default = LayersControl;


LayersControl.BaseLayer = BaseLayer;
LayersControl.Overlay = Overlay;<|MERGE_RESOLUTION|>--- conflicted
+++ resolved
@@ -161,53 +161,11 @@
     return _possibleConstructorReturn(this, _MapControl.apply(this, arguments));
   }
 
-<<<<<<< HEAD
-  _createClass(LayersControl, [{
-    key: 'componentWillMount',
-    value: function componentWillMount() {
-      var _props3 = this.props;
-      var _children = _props3.children;
-
-      var options = _objectWithoutProperties(_props3, ['children']);
-
-      this.leafletElement = _leaflet.control.layers(undefined, undefined, options);
-      this.controlProps = {
-        addBaseLayer: this.addBaseLayer.bind(this),
-        addOverlay: this.addOverlay.bind(this),
-        removeLayer: this.removeLayer.bind(this),
-        removeLayerControl: this.removeLayerControl.bind(this)
-      };
-    }
-  }, {
-    key: 'componentWillUnmount',
-    value: function componentWillUnmount() {
-      var _this5 = this;
-
-      setTimeout(function () {
-        _get(LayersControl.prototype.__proto__ || Object.getPrototypeOf(LayersControl.prototype), 'componentWillUnmount', _this5).call(_this5);
-      }, 0);
-    }
-  }, {
-    key: 'addBaseLayer',
-    value: function addBaseLayer(layer, name) {
-      var checked = arguments.length > 2 && arguments[2] !== undefined ? arguments[2] : false;
-
-      if (checked) {
-        this.context.map.addLayer(layer);
-      }
-      this.leafletElement.addBaseLayer(layer, name);
-    }
-  }, {
-    key: 'addOverlay',
-    value: function addOverlay(layer, name) {
-      var checked = arguments.length > 2 && arguments[2] !== undefined ? arguments[2] : false;
-=======
   LayersControl.prototype.componentWillMount = function componentWillMount() {
     var _props3 = this.props;
     var _children = _props3.children;
 
     var options = _objectWithoutProperties(_props3, ['children']);
->>>>>>> 7ee45385
 
     this.leafletElement = _leaflet.control.layers(undefined, undefined, options);
     this.controlProps = {
