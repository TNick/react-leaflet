'use strict';

Object.defineProperty(exports, "__esModule", {
  value: true
});

var _createClass = function () { function defineProperties(target, props) { for (var i = 0; i < props.length; i++) { var descriptor = props[i]; descriptor.enumerable = descriptor.enumerable || false; descriptor.configurable = true; if ("value" in descriptor) descriptor.writable = true; Object.defineProperty(target, descriptor.key, descriptor); } } return function (Constructor, protoProps, staticProps) { if (protoProps) defineProperties(Constructor.prototype, protoProps); if (staticProps) defineProperties(Constructor, staticProps); return Constructor; }; }();

var _react = require('react');

var _warning = require('warning');

var _warning2 = _interopRequireDefault(_warning);

var _controlPosition = require('./types/controlPosition');

var _controlPosition2 = _interopRequireDefault(_controlPosition);

var _map = require('./types/map');

var _map2 = _interopRequireDefault(_map);

function _interopRequireDefault(obj) { return obj && obj.__esModule ? obj : { default: obj }; }

function _classCallCheck(instance, Constructor) { if (!(instance instanceof Constructor)) { throw new TypeError("Cannot call a class as a function"); } }

function _possibleConstructorReturn(self, call) { if (!self) { throw new ReferenceError("this hasn't been initialised - super() hasn't been called"); } return call && (typeof call === "object" || typeof call === "function") ? call : self; }

function _inherits(subClass, superClass) { if (typeof superClass !== "function" && superClass !== null) { throw new TypeError("Super expression must either be null or a function, not " + typeof superClass); } subClass.prototype = Object.create(superClass && superClass.prototype, { constructor: { value: subClass, enumerable: false, writable: true, configurable: true } }); if (superClass) Object.setPrototypeOf ? Object.setPrototypeOf(subClass, superClass) : subClass.__proto__ = superClass; }

var MapControl = function (_Component) {
  _inherits(MapControl, _Component);

  function MapControl() {
    _classCallCheck(this, MapControl);

    return _possibleConstructorReturn(this, Object.getPrototypeOf(MapControl).apply(this, arguments));
  }

  _createClass(MapControl, [{
    key: 'componentDidMount',
    value: function componentDidMount() {
      this.leafletElement.addTo(this.context.map);
    }
  }, {
    key: 'componentDidUpdate',
    value: function componentDidUpdate(prevProps) {
      if (this.props.position !== prevProps.position) {
        this.leafletElement.setPosition(this.props.position);
      }
    }
  }, {
    key: 'componentWillUnmount',
    value: function componentWillUnmount() {
<<<<<<< HEAD
      this.leafletElement.remove();
=======
      this.leafletElement.removeFrom(this.context.map);
>>>>>>> 55446367
    }
  }, {
    key: 'getLeafletElement',
    value: function getLeafletElement() {
      process.env.NODE_ENV !== 'production' ? (0, _warning2.default)(false, 'The "getLeafletElement()" method is deprecated and will be removed in the next version, simply use the "leafletElement" property instead.') : void 0;
      return this.leafletElement;
    }
  }, {
    key: 'render',
    value: function render() {
      return null;
    }
  }]);

  return MapControl;
}(_react.Component);

MapControl.propTypes = {
  position: _controlPosition2.default
};
MapControl.contextTypes = {
  map: _map2.default
};
exports.default = MapControl;<|MERGE_RESOLUTION|>--- conflicted
+++ resolved
@@ -52,11 +52,7 @@
   }, {
     key: 'componentWillUnmount',
     value: function componentWillUnmount() {
-<<<<<<< HEAD
-      this.leafletElement.remove();
-=======
       this.leafletElement.removeFrom(this.context.map);
->>>>>>> 55446367
     }
   }, {
     key: 'getLeafletElement',
