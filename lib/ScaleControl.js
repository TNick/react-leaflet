--- conflicted
+++ resolved
@@ -5,11 +5,6 @@
 });
 
 var _createClass = function () { function defineProperties(target, props) { for (var i = 0; i < props.length; i++) { var descriptor = props[i]; descriptor.enumerable = descriptor.enumerable || false; descriptor.configurable = true; if ("value" in descriptor) descriptor.writable = true; Object.defineProperty(target, descriptor.key, descriptor); } } return function (Constructor, protoProps, staticProps) { if (protoProps) defineProperties(Constructor.prototype, protoProps); if (staticProps) defineProperties(Constructor, staticProps); return Constructor; }; }();
-<<<<<<< HEAD
-
-var _react = require('react');
-=======
->>>>>>> 55446367
 
 var _leaflet = require('leaflet');
 
