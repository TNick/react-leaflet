'use strict';

Object.defineProperty(exports, "__esModule", {
  value: true
});

var _createClass = function () { function defineProperties(target, props) { for (var i = 0; i < props.length; i++) { var descriptor = props[i]; descriptor.enumerable = descriptor.enumerable || false; descriptor.configurable = true; if ("value" in descriptor) descriptor.writable = true; Object.defineProperty(target, descriptor.key, descriptor); } } return function (Constructor, protoProps, staticProps) { if (protoProps) defineProperties(Constructor.prototype, protoProps); if (staticProps) defineProperties(Constructor, staticProps); return Constructor; }; }();

var _get = function get(object, property, receiver) { if (object === null) object = Function.prototype; var desc = Object.getOwnPropertyDescriptor(object, property); if (desc === undefined) { var parent = Object.getPrototypeOf(object); if (parent === null) { return undefined; } else { return get(parent, property, receiver); } } else if ("value" in desc) { return desc.value; } else { var getter = desc.get; if (getter === undefined) { return undefined; } return getter.call(receiver); } };

var _leaflet = require('leaflet');

var _layerContainer = require('./types/layerContainer');

var _layerContainer2 = _interopRequireDefault(_layerContainer);

var _MapLayer2 = require('./MapLayer');

var _MapLayer3 = _interopRequireDefault(_MapLayer2);

function _interopRequireDefault(obj) { return obj && obj.__esModule ? obj : { default: obj }; }

function _classCallCheck(instance, Constructor) { if (!(instance instanceof Constructor)) { throw new TypeError("Cannot call a class as a function"); } }

function _possibleConstructorReturn(self, call) { if (!self) { throw new ReferenceError("this hasn't been initialised - super() hasn't been called"); } return call && (typeof call === "object" || typeof call === "function") ? call : self; }

function _inherits(subClass, superClass) { if (typeof superClass !== "function" && superClass !== null) { throw new TypeError("Super expression must either be null or a function, not " + typeof superClass); } subClass.prototype = Object.create(superClass && superClass.prototype, { constructor: { value: subClass, enumerable: false, writable: true, configurable: true } }); if (superClass) Object.setPrototypeOf ? Object.setPrototypeOf(subClass, superClass) : subClass.__proto__ = superClass; }

var LayerGroup = function (_MapLayer) {
  _inherits(LayerGroup, _MapLayer);

  function LayerGroup() {
    _classCallCheck(this, LayerGroup);

    return _possibleConstructorReturn(this, Object.getPrototypeOf(LayerGroup).apply(this, arguments));
  }

  _createClass(LayerGroup, [{
    key: 'getChildContext',
    value: function getChildContext() {
      return {
        layerContainer: this.leafletElement
      };
    }
  }, {
    key: 'componentWillMount',
    value: function componentWillMount() {
      _get(Object.getPrototypeOf(LayerGroup.prototype), 'componentWillMount', this).call(this);
      this.leafletElement = (0, _leaflet.layerGroup)();
    }
<<<<<<< HEAD
  }, {
    key: 'render',
    value: function render() {
      return this.renderChildrenWithProps({
        layerContainer: this.leafletElement
      });
    }
=======
>>>>>>> 55446367
  }]);

  return LayerGroup;
}(_MapLayer3.default);

LayerGroup.childContextTypes = {
  layerContainer: _layerContainer2.default
};
exports.default = LayerGroup;<|MERGE_RESOLUTION|>--- conflicted
+++ resolved
@@ -48,16 +48,6 @@
       _get(Object.getPrototypeOf(LayerGroup.prototype), 'componentWillMount', this).call(this);
       this.leafletElement = (0, _leaflet.layerGroup)();
     }
-<<<<<<< HEAD
-  }, {
-    key: 'render',
-    value: function render() {
-      return this.renderChildrenWithProps({
-        layerContainer: this.leafletElement
-      });
-    }
-=======
->>>>>>> 55446367
   }]);
 
   return LayerGroup;
