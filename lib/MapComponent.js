'use strict';

exports.__esModule = true;

var _reduce2 = require('lodash/reduce');

var _reduce3 = _interopRequireDefault(_reduce2);

var _keys2 = require('lodash/keys');

var _keys3 = _interopRequireDefault(_keys2);

var _forEach2 = require('lodash/forEach');

var _forEach3 = _interopRequireDefault(_forEach2);

var _clone2 = require('lodash/clone');

var _clone3 = _interopRequireDefault(_clone2);

<<<<<<< HEAD
var _extends = Object.assign || function (target) { for (var i = 1; i < arguments.length; i++) { var source = arguments[i]; for (var key in source) { if (Object.prototype.hasOwnProperty.call(source, key)) { target[key] = source[key]; } } } return target; };

var _createClass = function () { function defineProperties(target, props) { for (var i = 0; i < props.length; i++) { var descriptor = props[i]; descriptor.enumerable = descriptor.enumerable || false; descriptor.configurable = true; if ("value" in descriptor) descriptor.writable = true; Object.defineProperty(target, descriptor.key, descriptor); } } return function (Constructor, protoProps, staticProps) { if (protoProps) defineProperties(Constructor.prototype, protoProps); if (staticProps) defineProperties(Constructor, staticProps); return Constructor; }; }();

=======
>>>>>>> 7ee45385
var _react = require('react');

function _interopRequireDefault(obj) { return obj && obj.__esModule ? obj : { default: obj }; }

function _defaults(obj, defaults) { var keys = Object.getOwnPropertyNames(defaults); for (var i = 0; i < keys.length; i++) { var key = keys[i]; var value = Object.getOwnPropertyDescriptor(defaults, key); if (value && value.configurable && obj[key] === undefined) { Object.defineProperty(obj, key, value); } } return obj; }

function _classCallCheck(instance, Constructor) { if (!(instance instanceof Constructor)) { throw new TypeError("Cannot call a class as a function"); } }

function _possibleConstructorReturn(self, call) { if (!self) { throw new ReferenceError("this hasn't been initialised - super() hasn't been called"); } return call && (typeof call === "object" || typeof call === "function") ? call : self; }

function _inherits(subClass, superClass) { if (typeof superClass !== "function" && superClass !== null) { throw new TypeError("Super expression must either be null or a function, not " + typeof superClass); } subClass.prototype = Object.create(superClass && superClass.prototype, { constructor: { value: subClass, enumerable: false, writable: true, configurable: true } }); if (superClass) Object.setPrototypeOf ? Object.setPrototypeOf(subClass, superClass) : _defaults(subClass, superClass); }

var EVENTS_RE = /^on(.+)$/i;

var MapComponent = function (_Component) {
  _inherits(MapComponent, _Component);

  function MapComponent(props, context) {
    _classCallCheck(this, MapComponent);

    var _this = _possibleConstructorReturn(this, _Component.call(this, props, context));

    _this._leafletEvents = {};
    return _this;
  }

<<<<<<< HEAD
  _createClass(MapComponent, [{
    key: 'componentWillMount',
    value: function componentWillMount() {
      this._leafletEvents = this.extractLeafletEvents(this.props);
    }
  }, {
    key: 'componentDidMount',
    value: function componentDidMount() {
      this.bindLeafletEvents(this._leafletEvents);
    }
  }, {
    key: 'componentWillReceiveProps',
    value: function componentWillReceiveProps(nextProps) {
      var next = this.extractLeafletEvents(nextProps);
      this._leafletEvents = this.bindLeafletEvents(next, this._leafletEvents);
    }
  }, {
    key: 'componentWillUnmount',
    value: function componentWillUnmount() {
      var el = this.leafletElement;
      if (!el) return;

      (0, _forEach3.default)(this._leafletEvents, function (cb, ev) {
        el.off(ev, cb);
      });
    }
  }, {
    key: 'extractLeafletEvents',
    value: function extractLeafletEvents(props) {
      return (0, _reduce3.default)((0, _keys3.default)(props), function (res, prop) {
        if (EVENTS_RE.test(prop)) {
          var _key = prop.replace(EVENTS_RE, function (match, p) {
            return p.toLowerCase();
          });
          res[_key] = props[prop];
        }
        return res;
      }, {});
    }
  }, {
    key: 'bindLeafletEvents',
    value: function bindLeafletEvents() {
      var next = arguments.length > 0 && arguments[0] !== undefined ? arguments[0] : {};
      var prev = arguments.length > 1 && arguments[1] !== undefined ? arguments[1] : {};

      var el = this.leafletElement;
      if (!el || !el.on) return {};

      var diff = (0, _clone3.default)(prev);
      (0, _forEach3.default)(prev, function (cb, ev) {
        if (!next[ev] || cb !== next[ev]) {
          delete diff[ev];
          el.off(ev, cb);
        }
      });

      (0, _forEach3.default)(next, function (cb, ev) {
        if (!prev[ev] || cb !== prev[ev]) {
          diff[ev] = cb;
          el.on(ev, cb);
        }
      });

      return diff;
    }
  }, {
    key: 'fireLeafletEvent',
    value: function fireLeafletEvent(type, data) {
      var el = this.leafletElement;
      if (el) el.fire(type, data);
    }
  }, {
    key: 'getOptions',
    value: function getOptions() {
      var props = arguments.length > 0 && arguments[0] !== undefined ? arguments[0] : {};

      var pane = props.pane || this.context.pane;
      return pane ? _extends({}, props, { pane: pane }) : props;
    }
  }]);
=======
  MapComponent.prototype.componentWillMount = function componentWillMount() {
    this._leafletEvents = this.extractLeafletEvents(this.props);
  };

  MapComponent.prototype.componentDidMount = function componentDidMount() {
    this.bindLeafletEvents(this._leafletEvents, {});
  };

  MapComponent.prototype.componentWillReceiveProps = function componentWillReceiveProps(nextProps) {
    var next = this.extractLeafletEvents(nextProps);
    this._leafletEvents = this.bindLeafletEvents(next, this._leafletEvents);
  };

  MapComponent.prototype.componentWillUnmount = function componentWillUnmount() {
    var el = this.leafletElement;
    if (!el) return;

    (0, _forEach3.default)(this._leafletEvents, function (cb, ev) {
      el.off(ev, cb);
    });
  };

  MapComponent.prototype.getLeafletElement = function getLeafletElement() {
    process.env.NODE_ENV !== 'production' ? (0, _warning2.default)(false, 'The "getLeafletElement()" method is deprecated and will be removed in the next version, simply use the "leafletElement" property instead.') : void 0;
    return this.leafletElement;
  };

  MapComponent.prototype.extractLeafletEvents = function extractLeafletEvents(props) {
    return (0, _reduce3.default)((0, _keys3.default)(props), function (res, prop) {
      if (EVENTS_RE.test(prop)) {
        var key = prop.replace(EVENTS_RE, function (match, p) {
          return p.toLowerCase();
        });
        res[key] = props[prop];
      }
      return res;
    }, {});
  };

  MapComponent.prototype.bindLeafletEvents = function bindLeafletEvents() {
    var next = arguments.length > 0 && arguments[0] !== undefined ? arguments[0] : {};
    var prev = arguments.length > 1 && arguments[1] !== undefined ? arguments[1] : {};

    var el = this.leafletElement;
    if (!el || !el.on) return {};

    var diff = (0, _clone3.default)(prev);
    (0, _forEach3.default)(prev, function (cb, ev) {
      if (!next[ev] || cb !== next[ev]) {
        delete diff[ev];
        el.off(ev, cb);
      }
    });

    (0, _forEach3.default)(next, function (cb, ev) {
      if (!prev[ev] || cb !== prev[ev]) {
        diff[ev] = cb;
        el.on(ev, cb);
      }
    });

    return diff;
  };

  MapComponent.prototype.fireLeafletEvent = function fireLeafletEvent(type, data) {
    var el = this.leafletElement;
    if (el) el.fire(type, data);
  };
>>>>>>> 7ee45385

  return MapComponent;
}(_react.Component);

exports.default = MapComponent;<|MERGE_RESOLUTION|>--- conflicted
+++ resolved
@@ -18,13 +18,8 @@
 
 var _clone3 = _interopRequireDefault(_clone2);
 
-<<<<<<< HEAD
 var _extends = Object.assign || function (target) { for (var i = 1; i < arguments.length; i++) { var source = arguments[i]; for (var key in source) { if (Object.prototype.hasOwnProperty.call(source, key)) { target[key] = source[key]; } } } return target; };
 
-var _createClass = function () { function defineProperties(target, props) { for (var i = 0; i < props.length; i++) { var descriptor = props[i]; descriptor.enumerable = descriptor.enumerable || false; descriptor.configurable = true; if ("value" in descriptor) descriptor.writable = true; Object.defineProperty(target, descriptor.key, descriptor); } } return function (Constructor, protoProps, staticProps) { if (protoProps) defineProperties(Constructor.prototype, protoProps); if (staticProps) defineProperties(Constructor, staticProps); return Constructor; }; }();
-
-=======
->>>>>>> 7ee45385
 var _react = require('react');
 
 function _interopRequireDefault(obj) { return obj && obj.__esModule ? obj : { default: obj }; }
@@ -51,94 +46,12 @@
     return _this;
   }
 
-<<<<<<< HEAD
-  _createClass(MapComponent, [{
-    key: 'componentWillMount',
-    value: function componentWillMount() {
-      this._leafletEvents = this.extractLeafletEvents(this.props);
-    }
-  }, {
-    key: 'componentDidMount',
-    value: function componentDidMount() {
-      this.bindLeafletEvents(this._leafletEvents);
-    }
-  }, {
-    key: 'componentWillReceiveProps',
-    value: function componentWillReceiveProps(nextProps) {
-      var next = this.extractLeafletEvents(nextProps);
-      this._leafletEvents = this.bindLeafletEvents(next, this._leafletEvents);
-    }
-  }, {
-    key: 'componentWillUnmount',
-    value: function componentWillUnmount() {
-      var el = this.leafletElement;
-      if (!el) return;
-
-      (0, _forEach3.default)(this._leafletEvents, function (cb, ev) {
-        el.off(ev, cb);
-      });
-    }
-  }, {
-    key: 'extractLeafletEvents',
-    value: function extractLeafletEvents(props) {
-      return (0, _reduce3.default)((0, _keys3.default)(props), function (res, prop) {
-        if (EVENTS_RE.test(prop)) {
-          var _key = prop.replace(EVENTS_RE, function (match, p) {
-            return p.toLowerCase();
-          });
-          res[_key] = props[prop];
-        }
-        return res;
-      }, {});
-    }
-  }, {
-    key: 'bindLeafletEvents',
-    value: function bindLeafletEvents() {
-      var next = arguments.length > 0 && arguments[0] !== undefined ? arguments[0] : {};
-      var prev = arguments.length > 1 && arguments[1] !== undefined ? arguments[1] : {};
-
-      var el = this.leafletElement;
-      if (!el || !el.on) return {};
-
-      var diff = (0, _clone3.default)(prev);
-      (0, _forEach3.default)(prev, function (cb, ev) {
-        if (!next[ev] || cb !== next[ev]) {
-          delete diff[ev];
-          el.off(ev, cb);
-        }
-      });
-
-      (0, _forEach3.default)(next, function (cb, ev) {
-        if (!prev[ev] || cb !== prev[ev]) {
-          diff[ev] = cb;
-          el.on(ev, cb);
-        }
-      });
-
-      return diff;
-    }
-  }, {
-    key: 'fireLeafletEvent',
-    value: function fireLeafletEvent(type, data) {
-      var el = this.leafletElement;
-      if (el) el.fire(type, data);
-    }
-  }, {
-    key: 'getOptions',
-    value: function getOptions() {
-      var props = arguments.length > 0 && arguments[0] !== undefined ? arguments[0] : {};
-
-      var pane = props.pane || this.context.pane;
-      return pane ? _extends({}, props, { pane: pane }) : props;
-    }
-  }]);
-=======
   MapComponent.prototype.componentWillMount = function componentWillMount() {
     this._leafletEvents = this.extractLeafletEvents(this.props);
   };
 
   MapComponent.prototype.componentDidMount = function componentDidMount() {
-    this.bindLeafletEvents(this._leafletEvents, {});
+    this.bindLeafletEvents(this._leafletEvents);
   };
 
   MapComponent.prototype.componentWillReceiveProps = function componentWillReceiveProps(nextProps) {
@@ -155,18 +68,13 @@
     });
   };
 
-  MapComponent.prototype.getLeafletElement = function getLeafletElement() {
-    process.env.NODE_ENV !== 'production' ? (0, _warning2.default)(false, 'The "getLeafletElement()" method is deprecated and will be removed in the next version, simply use the "leafletElement" property instead.') : void 0;
-    return this.leafletElement;
-  };
-
   MapComponent.prototype.extractLeafletEvents = function extractLeafletEvents(props) {
     return (0, _reduce3.default)((0, _keys3.default)(props), function (res, prop) {
       if (EVENTS_RE.test(prop)) {
-        var key = prop.replace(EVENTS_RE, function (match, p) {
+        var _key = prop.replace(EVENTS_RE, function (match, p) {
           return p.toLowerCase();
         });
-        res[key] = props[prop];
+        res[_key] = props[prop];
       }
       return res;
     }, {});
@@ -201,7 +109,13 @@
     var el = this.leafletElement;
     if (el) el.fire(type, data);
   };
->>>>>>> 7ee45385
+
+  MapComponent.prototype.getOptions = function getOptions() {
+    var props = arguments.length > 0 && arguments[0] !== undefined ? arguments[0] : {};
+
+    var pane = props.pane || this.context.pane;
+    return pane ? _extends({}, props, { pane: pane }) : props;
+  };
 
   return MapComponent;
 }(_react.Component);
