--- conflicted
+++ resolved
@@ -36,11 +36,7 @@
   }
 
   TileLayer.prototype.componentWillMount = function componentWillMount() {
-<<<<<<< HEAD
-    _BaseTileLayer.prototype.componentWillMount.call(this);
-=======
     _GridLayer.prototype.componentWillMount.call(this);
->>>>>>> eae472da
 
     var _props = this.props,
         url = _props.url,
