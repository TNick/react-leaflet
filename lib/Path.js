--- conflicted
+++ resolved
@@ -37,30 +37,11 @@
     return _possibleConstructorReturn(this, _MapLayer.apply(this, arguments));
   }
 
-<<<<<<< HEAD
-  _createClass(Path, [{
-    key: 'getChildContext',
-    value: function getChildContext() {
-      return {
-        popupContainer: this.leafletElement
-      };
-    }
-  }, {
-    key: 'getPathOptions',
-    value: function getPathOptions(props) {
-      return (0, _pick3.default)(props, OPTIONS);
-    }
-  }, {
-    key: 'setStyle',
-    value: function setStyle() {
-      var options = arguments.length > 0 && arguments[0] !== undefined ? arguments[0] : {};
-=======
   Path.prototype.getChildContext = function getChildContext() {
     return {
       popupContainer: this.leafletElement
     };
   };
->>>>>>> 7ee45385
 
   Path.prototype.getPathOptions = function getPathOptions(props) {
     return (0, _pick3.default)(props, OPTIONS);
