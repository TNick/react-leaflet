--- conflicted
+++ resolved
@@ -44,24 +44,12 @@
 
     var props = _objectWithoutProperties(_props, ['positions']);
 
-<<<<<<< HEAD
-      this.leafletElement = (0, _leaflet.polygon)(positions, this.getOptions(props));
-    }
-  }, {
-    key: 'componentDidUpdate',
-    value: function componentDidUpdate(prevProps) {
-      if (this.props.positions !== prevProps.positions) {
-        this.leafletElement.setLatLngs(this.props.positions);
-      }
-      this.setStyleIfChanged(prevProps, this.props);
-=======
-    this.leafletElement = (0, _leaflet.polygon)(positions, props);
+    this.leafletElement = (0, _leaflet.polygon)(positions, this.getOptions(props));
   };
 
   Polygon.prototype.componentDidUpdate = function componentDidUpdate(prevProps) {
     if (this.props.positions !== prevProps.positions) {
       this.leafletElement.setLatLngs(this.props.positions);
->>>>>>> 7ee45385
     }
     this.setStyleIfChanged(prevProps, this.props);
   };
