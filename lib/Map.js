'use strict';

exports.__esModule = true;

var _omit2 = require('lodash/omit');

var _omit3 = _interopRequireDefault(_omit2);

var _isUndefined2 = require('lodash/isUndefined');

var _isUndefined3 = _interopRequireDefault(_isUndefined2);

<<<<<<< HEAD
var _createClass = function () { function defineProperties(target, props) { for (var i = 0; i < props.length; i++) { var descriptor = props[i]; descriptor.enumerable = descriptor.enumerable || false; descriptor.configurable = true; if ("value" in descriptor) descriptor.writable = true; Object.defineProperty(target, descriptor.key, descriptor); } } return function (Constructor, protoProps, staticProps) { if (protoProps) defineProperties(Constructor.prototype, protoProps); if (staticProps) defineProperties(Constructor, staticProps); return Constructor; }; }();

var _get = function get(object, property, receiver) { if (object === null) object = Function.prototype; var desc = Object.getOwnPropertyDescriptor(object, property); if (desc === undefined) { var parent = Object.getPrototypeOf(object); if (parent === null) { return undefined; } else { return get(parent, property, receiver); } } else if ("value" in desc) { return desc.value; } else { var getter = desc.get; if (getter === undefined) { return undefined; } return getter.call(receiver); } };

=======
>>>>>>> 7ee45385
var _leaflet = require('leaflet');

var _leaflet2 = _interopRequireDefault(_leaflet);

var _react = require('react');

var _react2 = _interopRequireDefault(_react);

var _bounds = require('./types/bounds');

var _bounds2 = _interopRequireDefault(_bounds);

var _children = require('./types/children');

var _children2 = _interopRequireDefault(_children);

var _latlng = require('./types/latlng');

var _latlng2 = _interopRequireDefault(_latlng);

var _MapComponent2 = require('./MapComponent');

var _MapComponent3 = _interopRequireDefault(_MapComponent2);

function _interopRequireDefault(obj) { return obj && obj.__esModule ? obj : { default: obj }; }

function _defaults(obj, defaults) { var keys = Object.getOwnPropertyNames(defaults); for (var i = 0; i < keys.length; i++) { var key = keys[i]; var value = Object.getOwnPropertyDescriptor(defaults, key); if (value && value.configurable && obj[key] === undefined) { Object.defineProperty(obj, key, value); } } return obj; }

function _classCallCheck(instance, Constructor) { if (!(instance instanceof Constructor)) { throw new TypeError("Cannot call a class as a function"); } }

function _possibleConstructorReturn(self, call) { if (!self) { throw new ReferenceError("this hasn't been initialised - super() hasn't been called"); } return call && (typeof call === "object" || typeof call === "function") ? call : self; }

function _inherits(subClass, superClass) { if (typeof superClass !== "function" && superClass !== null) { throw new TypeError("Super expression must either be null or a function, not " + typeof superClass); } subClass.prototype = Object.create(superClass && superClass.prototype, { constructor: { value: subClass, enumerable: false, writable: true, configurable: true } }); if (superClass) Object.setPrototypeOf ? Object.setPrototypeOf(subClass, superClass) : _defaults(subClass, superClass); }
/* eslint-disable react/no-did-mount-set-state */

var normalizeCenter = function normalizeCenter(pos) {
  return Array.isArray(pos) ? pos : [pos.lat, pos.lon ? pos.lon : pos.lng];
};

var Map = function (_MapComponent) {
  _inherits(Map, _MapComponent);

<<<<<<< HEAD
  function Map() {
    var _ref;

    var _temp, _this, _ret;
=======
  Map.prototype.getChildContext = function getChildContext() {
    return {
      map: this.leafletElement
    };
  };
>>>>>>> 7ee45385

    _classCallCheck(this, Map);

<<<<<<< HEAD
    for (var _len = arguments.length, args = Array(_len), _key = 0; _key < _len; _key++) {
      args[_key] = arguments[_key];
    }
=======
    var _this = _possibleConstructorReturn(this, _MapComponent.call(this, props, context));
>>>>>>> 7ee45385

    return _ret = (_temp = (_this = _possibleConstructorReturn(this, (_ref = Map.__proto__ || Object.getPrototypeOf(Map)).call.apply(_ref, [this].concat(args))), _this), _this.bindContainer = function (container) {
      _this.container = container;
    }, _temp), _possibleConstructorReturn(_this, _ret);
  }

<<<<<<< HEAD
  _createClass(Map, [{
    key: 'getChildContext',
    value: function getChildContext() {
      return {
        map: this.leafletElement
      };
    }
  }, {
    key: 'componentDidMount',
    value: function componentDidMount() {
      var props = (0, _omit3.default)(this.props, ['children', 'className', 'id', 'style']);
      this.leafletElement = _leaflet2.default.map(this.container, props);
      _get(Map.prototype.__proto__ || Object.getPrototypeOf(Map.prototype), 'componentDidMount', this).call(this);
      this.setState({ map: this.leafletElement });
      if (!(0, _isUndefined3.default)(props.bounds)) {
        this.leafletElement.fitBounds(props.bounds, props.boundsOptions);
      }
    }
  }, {
    key: 'componentDidUpdate',
    value: function componentDidUpdate(prevProps) {
      var _props = this.props;
      var animate = _props.animate;
      var bounds = _props.bounds;
      var boundsOptions = _props.boundsOptions;
      var center = _props.center;
      var maxBounds = _props.maxBounds;
      var useFlyTo = _props.useFlyTo;
      var zoom = _props.zoom;


      if (center && this.shouldUpdateCenter(center, prevProps.center)) {
        if (useFlyTo) {
          this.leafletElement.flyTo(center, zoom, { animate: animate });
        } else {
          this.leafletElement.setView(center, zoom, { animate: animate });
        }
      } else if (zoom && zoom !== prevProps.zoom) {
        this.leafletElement.setZoom(zoom);
      }

      if (maxBounds && this.shouldUpdateBounds(maxBounds, prevProps.maxBounds)) {
        this.leafletElement.setMaxBounds(maxBounds);
      }

      if (bounds && (this.shouldUpdateBounds(bounds, prevProps.bounds) || boundsOptions !== prevProps.boundsOptions)) {
        if (useFlyTo) {
          this.leafletElement.flyToBounds(bounds, boundsOptions);
        } else {
          this.leafletElement.fitBounds(bounds, boundsOptions);
        }
      }
    }
  }, {
    key: 'componentWillUnmount',
    value: function componentWillUnmount() {
      _get(Map.prototype.__proto__ || Object.getPrototypeOf(Map.prototype), 'componentWillUnmount', this).call(this);
      this.leafletElement.remove();
=======
  Map.prototype.componentDidMount = function componentDidMount() {
    var props = (0, _omit3.default)(this.props, ['children', 'className', 'id', 'style']);
    this.leafletElement = _leaflet2.default.map(this.state.id, props);
    _MapComponent.prototype.componentDidMount.call(this);
    this.setState({ map: this.leafletElement });
    if (!(0, _isUndefined3.default)(props.bounds)) {
      this.leafletElement.fitBounds(props.bounds, props.boundsOptions);
>>>>>>> 7ee45385
    }
  };

  Map.prototype.componentDidUpdate = function componentDidUpdate(prevProps) {
    var _props = this.props;
    var bounds = _props.bounds;
    var boundsOptions = _props.boundsOptions;
    var center = _props.center;
    var maxBounds = _props.maxBounds;
    var zoom = _props.zoom;
    var animate = _props.animate;

    if (center && this.shouldUpdateCenter(center, prevProps.center)) {
      this.leafletElement.setView(center, zoom, { animate: animate });
    } else if (zoom && zoom !== prevProps.zoom) {
      this.leafletElement.setZoom(zoom);
    }
    if (maxBounds && this.shouldUpdateBounds(maxBounds, prevProps.maxBounds)) {
      this.leafletElement.setMaxBounds(maxBounds);
    }
<<<<<<< HEAD
  }, {
    key: 'render',
    value: function render() {
      var map = this.leafletElement;
      var children = map ? _react2.default.Children.map(this.props.children, function (child) {
        return child ? _react2.default.cloneElement(child, { map: map, layerContainer: map }) : null;
      }) : null;

      return _react2.default.createElement(
        'div',
        {
          className: this.props.className,
          id: this.props.id,
          ref: this.bindContainer,
          style: this.props.style },
        children
      );
=======
    if (bounds && (this.shouldUpdateBounds(bounds, prevProps.bounds) || boundsOptions !== prevProps.boundsOptions)) {
      this.leafletElement.fitBounds(bounds, boundsOptions);
>>>>>>> 7ee45385
    }
  };

  Map.prototype.componentWillUnmount = function componentWillUnmount() {
    _MapComponent.prototype.componentWillUnmount.call(this);
    this.leafletElement.remove();
  };

  Map.prototype.shouldUpdateCenter = function shouldUpdateCenter(next, prev) {
    if (!prev) return true;
    next = normalizeCenter(next);
    prev = normalizeCenter(prev);
    return next[0] !== prev[0] || next[1] !== prev[1];
  };

  Map.prototype.shouldUpdateBounds = function shouldUpdateBounds(next, prev) {
    if (!prev) return true;
    next = _leaflet2.default.latLngBounds(next);
    prev = _leaflet2.default.latLngBounds(prev);
    return !next.equals(prev);
  };

  Map.prototype.render = function render() {
    var map = this.leafletElement;
    var children = map ? _react2.default.Children.map(this.props.children, function (child) {
      return child ? _react2.default.cloneElement(child, { map: map, layerContainer: map }) : null;
    }) : null;

    return _react2.default.createElement(
      'div',
      {
        className: this.props.className,
        id: this.state.id,
        style: this.props.style },
      children
    );
  };

  return Map;
}(_MapComponent3.default);

Map.propTypes = {
  animate: _react.PropTypes.bool,
  bounds: _bounds2.default,
  boundsOptions: _react.PropTypes.object,
  center: _latlng2.default,
  children: _children2.default,
  className: _react.PropTypes.string,
  id: _react.PropTypes.string,
  maxBounds: _bounds2.default,
  maxZoom: _react.PropTypes.number,
  minZoom: _react.PropTypes.number,
  style: _react.PropTypes.object,
  useFlyTo: _react.PropTypes.bool,
  zoom: _react.PropTypes.number
};
Map.defaultProps = {
  animate: false,
  useFlyTo: false
};
Map.childContextTypes = {
  map: _react.PropTypes.instanceOf(_leaflet2.default.Map)
};
exports.default = Map;<|MERGE_RESOLUTION|>--- conflicted
+++ resolved
@@ -10,13 +10,6 @@
 
 var _isUndefined3 = _interopRequireDefault(_isUndefined2);
 
-<<<<<<< HEAD
-var _createClass = function () { function defineProperties(target, props) { for (var i = 0; i < props.length; i++) { var descriptor = props[i]; descriptor.enumerable = descriptor.enumerable || false; descriptor.configurable = true; if ("value" in descriptor) descriptor.writable = true; Object.defineProperty(target, descriptor.key, descriptor); } } return function (Constructor, protoProps, staticProps) { if (protoProps) defineProperties(Constructor.prototype, protoProps); if (staticProps) defineProperties(Constructor, staticProps); return Constructor; }; }();
-
-var _get = function get(object, property, receiver) { if (object === null) object = Function.prototype; var desc = Object.getOwnPropertyDescriptor(object, property); if (desc === undefined) { var parent = Object.getPrototypeOf(object); if (parent === null) { return undefined; } else { return get(parent, property, receiver); } } else if ("value" in desc) { return desc.value; } else { var getter = desc.get; if (getter === undefined) { return undefined; } return getter.call(receiver); } };
-
-=======
->>>>>>> 7ee45385
 var _leaflet = require('leaflet');
 
 var _leaflet2 = _interopRequireDefault(_leaflet);
@@ -59,144 +52,67 @@
 var Map = function (_MapComponent) {
   _inherits(Map, _MapComponent);
 
-<<<<<<< HEAD
   function Map() {
-    var _ref;
+    var _temp, _this, _ret;
 
-    var _temp, _this, _ret;
-=======
+    _classCallCheck(this, Map);
+
+    for (var _len = arguments.length, args = Array(_len), _key = 0; _key < _len; _key++) {
+      args[_key] = arguments[_key];
+    }
+
+    return _ret = (_temp = (_this = _possibleConstructorReturn(this, _MapComponent.call.apply(_MapComponent, [this].concat(args))), _this), _this.bindContainer = function (container) {
+      _this.container = container;
+    }, _temp), _possibleConstructorReturn(_this, _ret);
+  }
+
   Map.prototype.getChildContext = function getChildContext() {
     return {
       map: this.leafletElement
     };
   };
->>>>>>> 7ee45385
 
-    _classCallCheck(this, Map);
-
-<<<<<<< HEAD
-    for (var _len = arguments.length, args = Array(_len), _key = 0; _key < _len; _key++) {
-      args[_key] = arguments[_key];
-    }
-=======
-    var _this = _possibleConstructorReturn(this, _MapComponent.call(this, props, context));
->>>>>>> 7ee45385
-
-    return _ret = (_temp = (_this = _possibleConstructorReturn(this, (_ref = Map.__proto__ || Object.getPrototypeOf(Map)).call.apply(_ref, [this].concat(args))), _this), _this.bindContainer = function (container) {
-      _this.container = container;
-    }, _temp), _possibleConstructorReturn(_this, _ret);
-  }
-
-<<<<<<< HEAD
-  _createClass(Map, [{
-    key: 'getChildContext',
-    value: function getChildContext() {
-      return {
-        map: this.leafletElement
-      };
-    }
-  }, {
-    key: 'componentDidMount',
-    value: function componentDidMount() {
-      var props = (0, _omit3.default)(this.props, ['children', 'className', 'id', 'style']);
-      this.leafletElement = _leaflet2.default.map(this.container, props);
-      _get(Map.prototype.__proto__ || Object.getPrototypeOf(Map.prototype), 'componentDidMount', this).call(this);
-      this.setState({ map: this.leafletElement });
-      if (!(0, _isUndefined3.default)(props.bounds)) {
-        this.leafletElement.fitBounds(props.bounds, props.boundsOptions);
-      }
-    }
-  }, {
-    key: 'componentDidUpdate',
-    value: function componentDidUpdate(prevProps) {
-      var _props = this.props;
-      var animate = _props.animate;
-      var bounds = _props.bounds;
-      var boundsOptions = _props.boundsOptions;
-      var center = _props.center;
-      var maxBounds = _props.maxBounds;
-      var useFlyTo = _props.useFlyTo;
-      var zoom = _props.zoom;
-
-
-      if (center && this.shouldUpdateCenter(center, prevProps.center)) {
-        if (useFlyTo) {
-          this.leafletElement.flyTo(center, zoom, { animate: animate });
-        } else {
-          this.leafletElement.setView(center, zoom, { animate: animate });
-        }
-      } else if (zoom && zoom !== prevProps.zoom) {
-        this.leafletElement.setZoom(zoom);
-      }
-
-      if (maxBounds && this.shouldUpdateBounds(maxBounds, prevProps.maxBounds)) {
-        this.leafletElement.setMaxBounds(maxBounds);
-      }
-
-      if (bounds && (this.shouldUpdateBounds(bounds, prevProps.bounds) || boundsOptions !== prevProps.boundsOptions)) {
-        if (useFlyTo) {
-          this.leafletElement.flyToBounds(bounds, boundsOptions);
-        } else {
-          this.leafletElement.fitBounds(bounds, boundsOptions);
-        }
-      }
-    }
-  }, {
-    key: 'componentWillUnmount',
-    value: function componentWillUnmount() {
-      _get(Map.prototype.__proto__ || Object.getPrototypeOf(Map.prototype), 'componentWillUnmount', this).call(this);
-      this.leafletElement.remove();
-=======
   Map.prototype.componentDidMount = function componentDidMount() {
     var props = (0, _omit3.default)(this.props, ['children', 'className', 'id', 'style']);
-    this.leafletElement = _leaflet2.default.map(this.state.id, props);
+    this.leafletElement = _leaflet2.default.map(this.container, props);
     _MapComponent.prototype.componentDidMount.call(this);
     this.setState({ map: this.leafletElement });
     if (!(0, _isUndefined3.default)(props.bounds)) {
       this.leafletElement.fitBounds(props.bounds, props.boundsOptions);
->>>>>>> 7ee45385
     }
   };
 
   Map.prototype.componentDidUpdate = function componentDidUpdate(prevProps) {
     var _props = this.props;
+    var animate = _props.animate;
     var bounds = _props.bounds;
     var boundsOptions = _props.boundsOptions;
     var center = _props.center;
     var maxBounds = _props.maxBounds;
+    var useFlyTo = _props.useFlyTo;
     var zoom = _props.zoom;
-    var animate = _props.animate;
+
 
     if (center && this.shouldUpdateCenter(center, prevProps.center)) {
-      this.leafletElement.setView(center, zoom, { animate: animate });
+      if (useFlyTo) {
+        this.leafletElement.flyTo(center, zoom, { animate: animate });
+      } else {
+        this.leafletElement.setView(center, zoom, { animate: animate });
+      }
     } else if (zoom && zoom !== prevProps.zoom) {
       this.leafletElement.setZoom(zoom);
     }
+
     if (maxBounds && this.shouldUpdateBounds(maxBounds, prevProps.maxBounds)) {
       this.leafletElement.setMaxBounds(maxBounds);
     }
-<<<<<<< HEAD
-  }, {
-    key: 'render',
-    value: function render() {
-      var map = this.leafletElement;
-      var children = map ? _react2.default.Children.map(this.props.children, function (child) {
-        return child ? _react2.default.cloneElement(child, { map: map, layerContainer: map }) : null;
-      }) : null;
 
-      return _react2.default.createElement(
-        'div',
-        {
-          className: this.props.className,
-          id: this.props.id,
-          ref: this.bindContainer,
-          style: this.props.style },
-        children
-      );
-=======
     if (bounds && (this.shouldUpdateBounds(bounds, prevProps.bounds) || boundsOptions !== prevProps.boundsOptions)) {
-      this.leafletElement.fitBounds(bounds, boundsOptions);
->>>>>>> 7ee45385
+      if (useFlyTo) {
+        this.leafletElement.flyToBounds(bounds, boundsOptions);
+      } else {
+        this.leafletElement.fitBounds(bounds, boundsOptions);
+      }
     }
   };
 
@@ -229,7 +145,8 @@
       'div',
       {
         className: this.props.className,
-        id: this.state.id,
+        id: this.props.id,
+        ref: this.bindContainer,
         style: this.props.style },
       children
     );
