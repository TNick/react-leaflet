'use strict';

exports.__esModule = true;

var _omit2 = require('lodash/omit');

var _omit3 = _interopRequireDefault(_omit2);

var _isUndefined2 = require('lodash/isUndefined');

var _isUndefined3 = _interopRequireDefault(_isUndefined2);

var _leaflet = require('leaflet');

var _leaflet2 = _interopRequireDefault(_leaflet);

var _react = require('react');

var _react2 = _interopRequireDefault(_react);

var _bounds = require('./types/bounds');

var _bounds2 = _interopRequireDefault(_bounds);

var _children = require('./types/children');

var _children2 = _interopRequireDefault(_children);

var _latlng = require('./types/latlng');

var _latlng2 = _interopRequireDefault(_latlng);

var _MapComponent2 = require('./MapComponent');

var _MapComponent3 = _interopRequireDefault(_MapComponent2);

function _interopRequireDefault(obj) { return obj && obj.__esModule ? obj : { default: obj }; }

function _defaults(obj, defaults) { var keys = Object.getOwnPropertyNames(defaults); for (var i = 0; i < keys.length; i++) { var key = keys[i]; var value = Object.getOwnPropertyDescriptor(defaults, key); if (value && value.configurable && obj[key] === undefined) { Object.defineProperty(obj, key, value); } } return obj; }

function _classCallCheck(instance, Constructor) { if (!(instance instanceof Constructor)) { throw new TypeError("Cannot call a class as a function"); } }

function _possibleConstructorReturn(self, call) { if (!self) { throw new ReferenceError("this hasn't been initialised - super() hasn't been called"); } return call && (typeof call === "object" || typeof call === "function") ? call : self; }

function _inherits(subClass, superClass) { if (typeof superClass !== "function" && superClass !== null) { throw new TypeError("Super expression must either be null or a function, not " + typeof superClass); } subClass.prototype = Object.create(superClass && superClass.prototype, { constructor: { value: subClass, enumerable: false, writable: true, configurable: true } }); if (superClass) Object.setPrototypeOf ? Object.setPrototypeOf(subClass, superClass) : _defaults(subClass, superClass); }
/* eslint-disable react/no-did-mount-set-state */

var normalizeCenter = function normalizeCenter(pos) {
  return Array.isArray(pos) ? pos : [pos.lat, pos.lon ? pos.lon : pos.lng];
};

var Map = function (_MapComponent) {
  _inherits(Map, _MapComponent);

  function Map() {
    var _temp, _this, _ret;

    _classCallCheck(this, Map);

    for (var _len = arguments.length, args = Array(_len), _key = 0; _key < _len; _key++) {
      args[_key] = arguments[_key];
    }

    return _ret = (_temp = (_this = _possibleConstructorReturn(this, _MapComponent.call.apply(_MapComponent, [this].concat(args))), _this), _this.bindContainer = function (container) {
      _this.container = container;
    }, _temp), _possibleConstructorReturn(_this, _ret);
  }

  Map.prototype.getChildContext = function getChildContext() {
    return {
      map: this.leafletElement
    };
  };

  Map.prototype.componentDidMount = function componentDidMount() {
    var props = (0, _omit3.default)(this.props, ['children', 'className', 'id', 'style']);
    this.leafletElement = _leaflet2.default.map(this.container, props);
    _MapComponent.prototype.componentDidMount.call(this);
    this.setState({ map: this.leafletElement });
    if (!(0, _isUndefined3.default)(props.bounds)) {
      this.leafletElement.fitBounds(props.bounds, props.boundsOptions);
    }
  };

  Map.prototype.componentDidUpdate = function componentDidUpdate(prevProps) {
    var _props = this.props,
<<<<<<< HEAD
=======
        animate = _props.animate,
>>>>>>> eae472da
        bounds = _props.bounds,
        boundsOptions = _props.boundsOptions,
        center = _props.center,
        maxBounds = _props.maxBounds,
<<<<<<< HEAD
        zoom = _props.zoom,
        animate = _props.animate;
=======
        useFlyTo = _props.useFlyTo,
        zoom = _props.zoom;

>>>>>>> eae472da

    if (center && this.shouldUpdateCenter(center, prevProps.center)) {
      if (useFlyTo) {
        this.leafletElement.flyTo(center, zoom, { animate: animate });
      } else {
        this.leafletElement.setView(center, zoom, { animate: animate });
      }
    } else if (zoom && zoom !== prevProps.zoom) {
      this.leafletElement.setZoom(zoom);
    }

    if (maxBounds && this.shouldUpdateBounds(maxBounds, prevProps.maxBounds)) {
      this.leafletElement.setMaxBounds(maxBounds);
    }

    if (bounds && (this.shouldUpdateBounds(bounds, prevProps.bounds) || boundsOptions !== prevProps.boundsOptions)) {
      if (useFlyTo) {
        this.leafletElement.flyToBounds(bounds, boundsOptions);
      } else {
        this.leafletElement.fitBounds(bounds, boundsOptions);
      }
    }
  };

  Map.prototype.componentWillUnmount = function componentWillUnmount() {
    _MapComponent.prototype.componentWillUnmount.call(this);
    this.leafletElement.remove();
  };

  Map.prototype.shouldUpdateCenter = function shouldUpdateCenter(next, prev) {
    if (!prev) return true;
    next = normalizeCenter(next);
    prev = normalizeCenter(prev);
    return next[0] !== prev[0] || next[1] !== prev[1];
  };

  Map.prototype.shouldUpdateBounds = function shouldUpdateBounds(next, prev) {
    if (!prev) return true;
    next = _leaflet2.default.latLngBounds(next);
    prev = _leaflet2.default.latLngBounds(prev);
    return !next.equals(prev);
  };

  Map.prototype.render = function render() {
    var map = this.leafletElement;
    var children = map ? _react2.default.Children.map(this.props.children, function (child) {
      return child ? _react2.default.cloneElement(child, { map: map, layerContainer: map }) : null;
    }) : null;

    return _react2.default.createElement(
      'div',
      {
        className: this.props.className,
        id: this.props.id,
        ref: this.bindContainer,
        style: this.props.style },
      children
    );
  };

  return Map;
}(_MapComponent3.default);

Map.propTypes = {
  animate: _react.PropTypes.bool,
  bounds: _bounds2.default,
  boundsOptions: _react.PropTypes.object,
  center: _latlng2.default,
  children: _children2.default,
  className: _react.PropTypes.string,
  id: _react.PropTypes.string,
  maxBounds: _bounds2.default,
  maxZoom: _react.PropTypes.number,
  minZoom: _react.PropTypes.number,
  style: _react.PropTypes.object,
  useFlyTo: _react.PropTypes.bool,
  zoom: _react.PropTypes.number
};
Map.defaultProps = {
  animate: false,
  useFlyTo: false
};
Map.childContextTypes = {
  map: _react.PropTypes.instanceOf(_leaflet2.default.Map)
};
exports.default = Map;<|MERGE_RESOLUTION|>--- conflicted
+++ resolved
@@ -84,22 +84,14 @@
 
   Map.prototype.componentDidUpdate = function componentDidUpdate(prevProps) {
     var _props = this.props,
-<<<<<<< HEAD
-=======
         animate = _props.animate,
->>>>>>> eae472da
         bounds = _props.bounds,
         boundsOptions = _props.boundsOptions,
         center = _props.center,
         maxBounds = _props.maxBounds,
-<<<<<<< HEAD
-        zoom = _props.zoom,
-        animate = _props.animate;
-=======
         useFlyTo = _props.useFlyTo,
         zoom = _props.zoom;
 
->>>>>>> eae472da
 
     if (center && this.shouldUpdateCenter(center, prevProps.center)) {
       if (useFlyTo) {
