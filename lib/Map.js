--- conflicted
+++ resolved
@@ -8,19 +8,6 @@
 
 var _uniqueId3 = _interopRequireDefault(_uniqueId2);
 
-<<<<<<< HEAD
-var _isUndefined2 = require('lodash/isUndefined');
-
-var _isUndefined3 = _interopRequireDefault(_isUndefined2);
-
-var _isArray2 = require('lodash/isArray');
-
-var _isArray3 = _interopRequireDefault(_isArray2);
-
-var _createClass = function () { function defineProperties(target, props) { for (var i = 0; i < props.length; i++) { var descriptor = props[i]; descriptor.enumerable = descriptor.enumerable || false; descriptor.configurable = true; if ("value" in descriptor) descriptor.writable = true; Object.defineProperty(target, descriptor.key, descriptor); } } return function (Constructor, protoProps, staticProps) { if (protoProps) defineProperties(Constructor.prototype, protoProps); if (staticProps) defineProperties(Constructor, staticProps); return Constructor; }; }();
-
-var _get = function get(object, property, receiver) { if (object === null) object = Function.prototype; var desc = Object.getOwnPropertyDescriptor(object, property); if (desc === undefined) { var parent = Object.getPrototypeOf(object); if (parent === null) { return undefined; } else { return get(parent, property, receiver); } } else if ("value" in desc) { return desc.value; } else { var getter = desc.get; if (getter === undefined) { return undefined; } return getter.call(receiver); } };
-=======
 var _omit2 = require('lodash/omit');
 
 var _omit3 = _interopRequireDefault(_omit2);
@@ -28,7 +15,6 @@
 var _isUndefined2 = require('lodash/isUndefined');
 
 var _isUndefined3 = _interopRequireDefault(_isUndefined2);
->>>>>>> 55446367
 
 var _get = function get(object, property, receiver) { if (object === null) object = Function.prototype; var desc = Object.getOwnPropertyDescriptor(object, property); if (desc === undefined) { var parent = Object.getPrototypeOf(object); if (parent === null) { return undefined; } else { return get(parent, property, receiver); } } else if ("value" in desc) { return desc.value; } else { var getter = desc.get; if (getter === undefined) { return undefined; } return getter.call(receiver); } };
 
@@ -68,11 +54,7 @@
 /* eslint-disable react/no-did-mount-set-state */
 
 var normalizeCenter = function normalizeCenter(pos) {
-<<<<<<< HEAD
-  return (0, _isArray3.default)(pos) ? pos : [pos.lat, pos.lng || pos.lon];
-=======
   return Array.isArray(pos) ? pos : [pos.lat, pos.lon ? pos.lon : pos.lng];
->>>>>>> 55446367
 };
 
 var Map = function (_MapComponent) {
@@ -105,13 +87,8 @@
       this.leafletElement = _leaflet2.default.map(this.state.id, props);
       _get(Object.getPrototypeOf(Map.prototype), 'componentDidMount', this).call(this);
       this.setState({ map: this.leafletElement });
-<<<<<<< HEAD
-      if (!(0, _isUndefined3.default)(this.props.bounds)) {
-        this.leafletElement.fitBounds(this.props.bounds, this.props.boundsOptions);
-=======
       if (!(0, _isUndefined3.default)(props.bounds)) {
         this.leafletElement.fitBounds(props.bounds, props.boundsOptions);
->>>>>>> 55446367
       }
     }
   }, {
@@ -198,10 +175,7 @@
 Map.defaultProps = {
   animate: false
 };
-<<<<<<< HEAD
-=======
 Map.childContextTypes = {
   map: _react.PropTypes.instanceOf(_leaflet2.default.Map)
 };
->>>>>>> 55446367
 exports.default = Map;