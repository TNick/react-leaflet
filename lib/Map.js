'use strict';

exports.__esModule = true;

var _omit2 = require('lodash/omit');

var _omit3 = _interopRequireDefault(_omit2);

var _isUndefined2 = require('lodash/isUndefined');

var _isUndefined3 = _interopRequireDefault(_isUndefined2);

var _leaflet = require('leaflet');

var _leaflet2 = _interopRequireDefault(_leaflet);

var _react = require('react');

var _react2 = _interopRequireDefault(_react);

var _bounds = require('./types/bounds');

var _bounds2 = _interopRequireDefault(_bounds);

var _children = require('./types/children');

var _children2 = _interopRequireDefault(_children);

var _latlng = require('./types/latlng');

var _latlng2 = _interopRequireDefault(_latlng);

var _MapComponent2 = require('./MapComponent');

var _MapComponent3 = _interopRequireDefault(_MapComponent2);

function _interopRequireDefault(obj) { return obj && obj.__esModule ? obj : { default: obj }; }

function _defaults(obj, defaults) { var keys = Object.getOwnPropertyNames(defaults); for (var i = 0; i < keys.length; i++) { var key = keys[i]; var value = Object.getOwnPropertyDescriptor(defaults, key); if (value && value.configurable && obj[key] === undefined) { Object.defineProperty(obj, key, value); } } return obj; }

function _classCallCheck(instance, Constructor) { if (!(instance instanceof Constructor)) { throw new TypeError("Cannot call a class as a function"); } }

function _possibleConstructorReturn(self, call) { if (!self) { throw new ReferenceError("this hasn't been initialised - super() hasn't been called"); } return call && (typeof call === "object" || typeof call === "function") ? call : self; }

function _inherits(subClass, superClass) { if (typeof superClass !== "function" && superClass !== null) { throw new TypeError("Super expression must either be null or a function, not " + typeof superClass); } subClass.prototype = Object.create(superClass && superClass.prototype, { constructor: { value: subClass, enumerable: false, writable: true, configurable: true } }); if (superClass) Object.setPrototypeOf ? Object.setPrototypeOf(subClass, superClass) : _defaults(subClass, superClass); }
/* eslint-disable react/no-did-mount-set-state */

var normalizeCenter = function normalizeCenter(pos) {
  return Array.isArray(pos) ? pos : [pos.lat, pos.lon ? pos.lon : pos.lng];
};

var Map = function (_MapComponent) {
  _inherits(Map, _MapComponent);

  function Map(props, context) {
    _classCallCheck(this, Map);

    var _this = _possibleConstructorReturn(this, _MapComponent.call(this, props, context));

    _this.bindContainer = function (container) {
      _this.container = container;
    };

    _this.className = props.className;
    return _this;
  }

  Map.prototype.getChildContext = function getChildContext() {
    return {
      map: this.leafletElement
    };
  };

  Map.prototype.createLeafletElement = function createLeafletElement(props) {
    return _leaflet2.default.map(this.container, props);
  };

<<<<<<< HEAD
  Map.prototype.updateLeafletElement = function updateLeafletElement(fromProps, toProps) {
    var animate = toProps.animate,
        bounds = toProps.bounds,
        boundsOptions = toProps.boundsOptions,
        center = toProps.center,
        maxBounds = toProps.maxBounds,
        useFlyTo = toProps.useFlyTo,
        zoom = toProps.zoom;


    if (center && this.shouldUpdateCenter(center, fromProps.center)) {
=======
  Map.prototype.componentDidUpdate = function componentDidUpdate(prevProps) {
    var _props = this.props,
        animate = _props.animate,
        bounds = _props.bounds,
        boundsOptions = _props.boundsOptions,
        center = _props.center,
        className = _props.className,
        maxBounds = _props.maxBounds,
        useFlyTo = _props.useFlyTo,
        zoom = _props.zoom;


    if (className !== prevProps.className) {
      if (prevProps.className) {
        _leaflet2.default.DomUtil.removeClass(this.container, prevProps.className);
      }
      if (className) {
        _leaflet2.default.DomUtil.addClass(this.container, className);
      }
    }

    if (center && this.shouldUpdateCenter(center, prevProps.center)) {
>>>>>>> 3cc676ec
      if (useFlyTo) {
        this.leafletElement.flyTo(center, zoom, { animate: animate });
      } else {
        this.leafletElement.setView(center, zoom, { animate: animate });
      }
    } else if (zoom && zoom !== fromProps.zoom) {
      this.leafletElement.setZoom(zoom);
    }

    if (maxBounds && this.shouldUpdateBounds(maxBounds, fromProps.maxBounds)) {
      this.leafletElement.setMaxBounds(maxBounds);
    }

    if (bounds && (this.shouldUpdateBounds(bounds, fromProps.bounds) || boundsOptions !== fromProps.boundsOptions)) {
      if (useFlyTo) {
        this.leafletElement.flyToBounds(bounds, boundsOptions);
      } else {
        this.leafletElement.fitBounds(bounds, boundsOptions);
      }
    }
  };

  Map.prototype.componentDidMount = function componentDidMount() {
    var props = (0, _omit3.default)(this.props, ['children', 'className', 'id', 'style']);
    this.leafletElement = this.createLeafletElement(props);
    _MapComponent.prototype.componentDidMount.call(this);
    this.setState({ map: this.leafletElement });
    if (!(0, _isUndefined3.default)(props.bounds)) {
      this.leafletElement.fitBounds(props.bounds, props.boundsOptions);
    }
  };

  Map.prototype.componentDidUpdate = function componentDidUpdate(prevProps) {
    this.updateLeafletElement(prevProps, this.props);
  };

  Map.prototype.componentWillUnmount = function componentWillUnmount() {
    _MapComponent.prototype.componentWillUnmount.call(this);
    this.leafletElement.remove();
  };

  Map.prototype.shouldUpdateCenter = function shouldUpdateCenter(next, prev) {
    if (!prev) return true;
    next = normalizeCenter(next);
    prev = normalizeCenter(prev);
    return next[0] !== prev[0] || next[1] !== prev[1];
  };

  Map.prototype.shouldUpdateBounds = function shouldUpdateBounds(next, prev) {
    if (!prev) return true;
    next = _leaflet2.default.latLngBounds(next);
    prev = _leaflet2.default.latLngBounds(prev);
    return !next.equals(prev);
  };

  Map.prototype.render = function render() {
    var map = this.leafletElement;
    var children = map ? _react2.default.Children.map(this.props.children, function (child) {
      return child ? _react2.default.cloneElement(child, { map: map, layerContainer: map }) : null;
    }) : null;

    return _react2.default.createElement(
      'div',
      {
        className: this.className,
        id: this.props.id,
        ref: this.bindContainer,
        style: this.props.style },
      children
    );
  };

  return Map;
}(_MapComponent3.default);

Map.propTypes = {
  animate: _react.PropTypes.bool,
  bounds: _bounds2.default,
  boundsOptions: _react.PropTypes.object,
  center: _latlng2.default,
  children: _children2.default,
  className: _react.PropTypes.string,
  id: _react.PropTypes.string,
  maxBounds: _bounds2.default,
  maxZoom: _react.PropTypes.number,
  minZoom: _react.PropTypes.number,
  style: _react.PropTypes.object,
  useFlyTo: _react.PropTypes.bool,
  zoom: _react.PropTypes.number
};
Map.defaultProps = {
  animate: false,
  useFlyTo: false
};
Map.childContextTypes = {
  map: _react.PropTypes.instanceOf(_leaflet2.default.Map)
};
exports.default = Map;<|MERGE_RESOLUTION|>--- conflicted
+++ resolved
@@ -75,42 +75,27 @@
     return _leaflet2.default.map(this.container, props);
   };
 
-<<<<<<< HEAD
   Map.prototype.updateLeafletElement = function updateLeafletElement(fromProps, toProps) {
     var animate = toProps.animate,
         bounds = toProps.bounds,
         boundsOptions = toProps.boundsOptions,
         center = toProps.center,
+        className = toProps.className,
         maxBounds = toProps.maxBounds,
         useFlyTo = toProps.useFlyTo,
         zoom = toProps.zoom;
 
 
-    if (center && this.shouldUpdateCenter(center, fromProps.center)) {
-=======
-  Map.prototype.componentDidUpdate = function componentDidUpdate(prevProps) {
-    var _props = this.props,
-        animate = _props.animate,
-        bounds = _props.bounds,
-        boundsOptions = _props.boundsOptions,
-        center = _props.center,
-        className = _props.className,
-        maxBounds = _props.maxBounds,
-        useFlyTo = _props.useFlyTo,
-        zoom = _props.zoom;
-
-
-    if (className !== prevProps.className) {
-      if (prevProps.className) {
-        _leaflet2.default.DomUtil.removeClass(this.container, prevProps.className);
+    if (className !== fromProps.className) {
+      if (fromProps.className) {
+        _leaflet2.default.DomUtil.removeClass(this.container, fromProps.className);
       }
       if (className) {
         _leaflet2.default.DomUtil.addClass(this.container, className);
       }
     }
 
-    if (center && this.shouldUpdateCenter(center, prevProps.center)) {
->>>>>>> 3cc676ec
+    if (center && this.shouldUpdateCenter(center, fromProps.center)) {
       if (useFlyTo) {
         this.leafletElement.flyTo(center, zoom, { animate: animate });
       } else {
