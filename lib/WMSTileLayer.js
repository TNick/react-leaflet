--- conflicted
+++ resolved
@@ -28,24 +28,18 @@
   function WMSTileLayer() {
     _classCallCheck(this, WMSTileLayer);
 
-    return _possibleConstructorReturn(this, _BaseTileLayer.apply(this, arguments));
+    return _possibleConstructorReturn(this, _GridLayer.apply(this, arguments));
   }
 
   WMSTileLayer.prototype.componentWillMount = function componentWillMount() {
-    _BaseTileLayer.prototype.componentWillMount.call(this);
+    _GridLayer.prototype.componentWillMount.call(this);
     var _props = this.props;
     var url = _props.url;
 
     var props = _objectWithoutProperties(_props, ['url']);
 
-<<<<<<< HEAD
-      this.leafletElement = _leaflet.tileLayer.wms(url, this.getOptions(props));
-    }
-  }]);
-=======
-    this.leafletElement = _leaflet.tileLayer.wms(url, props);
+    this.leafletElement = _leaflet.tileLayer.wms(url, this.getOptions(props));
   };
->>>>>>> 7ee45385
 
   return WMSTileLayer;
 }(_GridLayer3.default);
