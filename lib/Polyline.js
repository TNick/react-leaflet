'use strict';

exports.__esModule = true;

var _leaflet = require('leaflet');

var _react = require('react');

var _latlngList = require('./types/latlngList');

var _latlngList2 = _interopRequireDefault(_latlngList);

var _Path2 = require('./Path');

var _Path3 = _interopRequireDefault(_Path2);

function _interopRequireDefault(obj) { return obj && obj.__esModule ? obj : { default: obj }; }

function _defaults(obj, defaults) { var keys = Object.getOwnPropertyNames(defaults); for (var i = 0; i < keys.length; i++) { var key = keys[i]; var value = Object.getOwnPropertyDescriptor(defaults, key); if (value && value.configurable && obj[key] === undefined) { Object.defineProperty(obj, key, value); } } return obj; }

function _objectWithoutProperties(obj, keys) { var target = {}; for (var i in obj) { if (keys.indexOf(i) >= 0) continue; if (!Object.prototype.hasOwnProperty.call(obj, i)) continue; target[i] = obj[i]; } return target; }

function _classCallCheck(instance, Constructor) { if (!(instance instanceof Constructor)) { throw new TypeError("Cannot call a class as a function"); } }

function _possibleConstructorReturn(self, call) { if (!self) { throw new ReferenceError("this hasn't been initialised - super() hasn't been called"); } return call && (typeof call === "object" || typeof call === "function") ? call : self; }

function _inherits(subClass, superClass) { if (typeof superClass !== "function" && superClass !== null) { throw new TypeError("Super expression must either be null or a function, not " + typeof superClass); } subClass.prototype = Object.create(superClass && superClass.prototype, { constructor: { value: subClass, enumerable: false, writable: true, configurable: true } }); if (superClass) Object.setPrototypeOf ? Object.setPrototypeOf(subClass, superClass) : _defaults(subClass, superClass); }

var Polyline = function (_Path) {
  _inherits(Polyline, _Path);

  function Polyline() {
    _classCallCheck(this, Polyline);

    return _possibleConstructorReturn(this, _Path.apply(this, arguments));
  }

  Polyline.prototype.componentWillMount = function componentWillMount() {
    _Path.prototype.componentWillMount.call(this);
    var _props = this.props;
    var positions = _props.positions;

    var props = _objectWithoutProperties(_props, ['positions']);

<<<<<<< HEAD
      this.leafletElement = (0, _leaflet.polyline)(positions, this.getOptions(props));
    }
  }, {
    key: 'componentDidUpdate',
    value: function componentDidUpdate(prevProps) {
      if (this.props.positions !== prevProps.positions) {
        this.leafletElement.setLatLngs(this.props.positions);
      }
      this.setStyleIfChanged(prevProps, this.props);
=======
    this.leafletElement = (0, _leaflet.polyline)(positions, props);
  };

  Polyline.prototype.componentDidUpdate = function componentDidUpdate(prevProps) {
    if (this.props.positions !== prevProps.positions) {
      this.leafletElement.setLatLngs(this.props.positions);
>>>>>>> 7ee45385
    }
    this.setStyleIfChanged(prevProps, this.props);
  };

  return Polyline;
}(_Path3.default);

Polyline.propTypes = {
  positions: _react.PropTypes.oneOfType([_latlngList2.default, _react.PropTypes.arrayOf(_latlngList2.default)]).isRequired
};
exports.default = Polyline;<|MERGE_RESOLUTION|>--- conflicted
+++ resolved
@@ -42,24 +42,12 @@
 
     var props = _objectWithoutProperties(_props, ['positions']);
 
-<<<<<<< HEAD
-      this.leafletElement = (0, _leaflet.polyline)(positions, this.getOptions(props));
-    }
-  }, {
-    key: 'componentDidUpdate',
-    value: function componentDidUpdate(prevProps) {
-      if (this.props.positions !== prevProps.positions) {
-        this.leafletElement.setLatLngs(this.props.positions);
-      }
-      this.setStyleIfChanged(prevProps, this.props);
-=======
-    this.leafletElement = (0, _leaflet.polyline)(positions, props);
+    this.leafletElement = (0, _leaflet.polyline)(positions, this.getOptions(props));
   };
 
   Polyline.prototype.componentDidUpdate = function componentDidUpdate(prevProps) {
     if (this.props.positions !== prevProps.positions) {
       this.leafletElement.setLatLngs(this.props.positions);
->>>>>>> 7ee45385
     }
     this.setStyleIfChanged(prevProps, this.props);
   };
