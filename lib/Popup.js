--- conflicted
+++ resolved
@@ -36,25 +36,22 @@
   _inherits(Popup, _MapComponent);
 
   function Popup() {
-    var _ref;
-
     var _temp, _this, _ret;
 
     _classCallCheck(this, Popup);
 
-<<<<<<< HEAD
     for (var _len = arguments.length, args = Array(_len), _key = 0; _key < _len; _key++) {
       args[_key] = arguments[_key];
     }
 
-    return _ret = (_temp = (_this = _possibleConstructorReturn(this, (_ref = Popup.__proto__ || Object.getPrototypeOf(Popup)).call.apply(_ref, [this].concat(args))), _this), _this.onPopupOpen = function (_ref2) {
-      var popup = _ref2.popup;
+    return _ret = (_temp = (_this = _possibleConstructorReturn(this, _MapComponent.call.apply(_MapComponent, [this].concat(args))), _this), _this.onPopupOpen = function (_ref) {
+      var popup = _ref.popup;
 
       if (popup === _this.leafletElement) {
         _this.renderPopupContent();
       }
-    }, _this.onPopupClose = function (_ref3) {
-      var popup = _ref3.popup;
+    }, _this.onPopupClose = function (_ref2) {
+      var popup = _ref2.popup;
 
       if (popup === _this.leafletElement) {
         _this.removePopupContent();
@@ -73,45 +70,6 @@
     }, _temp), _possibleConstructorReturn(_this, _ret);
   }
 
-  _createClass(Popup, [{
-    key: 'componentWillMount',
-    value: function componentWillMount() {
-      _get(Popup.prototype.__proto__ || Object.getPrototypeOf(Popup.prototype), 'componentWillMount', this).call(this);
-      var _props = this.props;
-      var _children = _props.children;
-
-      var props = _objectWithoutProperties(_props, ['children']);
-
-      this.leafletElement = (0, _leaflet.popup)(this.getOptions(props), this.context.popupContainer);
-
-      this.context.map.on({
-        popupopen: this.onPopupOpen,
-        popupclose: this.onPopupClose
-      });
-    }
-  }, {
-    key: 'componentDidMount',
-    value: function componentDidMount() {
-      var position = this.props.position;
-      var _context = this.context;
-      var map = _context.map;
-      var popupContainer = _context.popupContainer;
-
-      var el = this.leafletElement;
-
-      if (popupContainer) {
-        // Attach to container component
-        popupContainer.bindPopup(el);
-      } else {
-        // Attach to a Map
-        if (position) {
-          el.setLatLng(position);
-        }
-        el.openOn(map);
-=======
-    return _possibleConstructorReturn(this, _MapComponent.apply(this, arguments));
-  }
-
   Popup.prototype.componentWillMount = function componentWillMount() {
     _MapComponent.prototype.componentWillMount.call(this);
     var _props = this.props;
@@ -119,9 +77,12 @@
 
     var props = _objectWithoutProperties(_props, ['children']);
 
-    this.leafletElement = (0, _leaflet.popup)(props, this.context.popupContainer);
-    this.leafletElement.on('open', this.renderPopupContent.bind(this));
-    this.leafletElement.on('close', this.removePopupContent.bind(this));
+    this.leafletElement = (0, _leaflet.popup)(this.getOptions(props), this.context.popupContainer);
+
+    this.context.map.on({
+      popupopen: this.onPopupOpen,
+      popupclose: this.onPopupClose
+    });
   };
 
   Popup.prototype.componentDidMount = function componentDidMount() {
@@ -139,7 +100,6 @@
       // Attach to a Map
       if (position) {
         el.setLatLng(position);
->>>>>>> 7ee45385
       }
       el.openOn(map);
     }
@@ -149,53 +109,22 @@
     var position = this.props.position;
 
 
-<<<<<<< HEAD
-      if (this.leafletElement.isOpen()) {
-        this.renderPopupContent();
-      }
-    }
-  }, {
-    key: 'componentWillUnmount',
-    value: function componentWillUnmount() {
-      this.context.map.off({
-        popupopen: this.onPopupOpen,
-        popupclose: this.onPopupClose
-      });
-      this.context.map.removeLayer(this.leafletElement);
-      _get(Popup.prototype.__proto__ || Object.getPrototypeOf(Popup.prototype), 'componentWillUnmount', this).call(this);
-=======
     if (position !== prevProps.position) {
       this.leafletElement.setLatLng(position);
     }
 
-    if (this.leafletElement._isOpen) {
+    if (this.leafletElement.isOpen()) {
       this.renderPopupContent();
     }
   };
 
   Popup.prototype.componentWillUnmount = function componentWillUnmount() {
+    this.context.map.off({
+      popupopen: this.onPopupOpen,
+      popupclose: this.onPopupClose
+    });
+    this.context.map.removeLayer(this.leafletElement);
     _MapComponent.prototype.componentWillUnmount.call(this);
-    this.removePopupContent();
-    this.context.map.removeLayer(this.leafletElement);
-  };
-
-  Popup.prototype.renderPopupContent = function renderPopupContent() {
-    if (this.props.children) {
-      (0, _reactDom.render)(_react.Children.only(this.props.children), this.leafletElement._contentNode);
-
-      this.leafletElement._updateLayout();
-      this.leafletElement._updatePosition();
-      this.leafletElement._adjustPan();
-    } else {
-      this.removePopupContent();
->>>>>>> 7ee45385
-    }
-  };
-
-  Popup.prototype.removePopupContent = function removePopupContent() {
-    if (this.leafletElement._contentNode) {
-      (0, _reactDom.unmountComponentAtNode)(this.leafletElement._contentNode);
-    }
   };
 
   Popup.prototype.render = function render() {
