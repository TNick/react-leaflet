'use strict';

Object.defineProperty(exports, '__esModule', {
  value: true
});

var _createClass = (function () { function defineProperties(target, props) { for (var i = 0; i < props.length; i++) { var descriptor = props[i]; descriptor.enumerable = descriptor.enumerable || false; descriptor.configurable = true; if ('value' in descriptor) descriptor.writable = true; Object.defineProperty(target, descriptor.key, descriptor); } } return function (Constructor, protoProps, staticProps) { if (protoProps) defineProperties(Constructor.prototype, protoProps); if (staticProps) defineProperties(Constructor, staticProps); return Constructor; }; })();

var _get = function get(_x, _x2, _x3) { var _again = true; _function: while (_again) { var object = _x, property = _x2, receiver = _x3; desc = parent = getter = undefined; _again = false; if (object === null) object = Function.prototype; var desc = Object.getOwnPropertyDescriptor(object, property); if (desc === undefined) { var parent = Object.getPrototypeOf(object); if (parent === null) { return undefined; } else { _x = parent; _x2 = property; _x3 = receiver; _again = true; continue _function; } } else if ('value' in desc) { return desc.value; } else { var getter = desc.get; if (getter === undefined) { return undefined; } return getter.call(receiver); } } };

function _interopRequireDefault(obj) { return obj && obj.__esModule ? obj : { 'default': obj }; }

function _objectWithoutProperties(obj, keys) { var target = {}; for (var i in obj) { if (keys.indexOf(i) >= 0) continue; if (!Object.prototype.hasOwnProperty.call(obj, i)) continue; target[i] = obj[i]; } return target; }

function _classCallCheck(instance, Constructor) { if (!(instance instanceof Constructor)) { throw new TypeError('Cannot call a class as a function'); } }

function _inherits(subClass, superClass) { if (typeof superClass !== 'function' && superClass !== null) { throw new TypeError('Super expression must either be null or a function, not ' + typeof superClass); } subClass.prototype = Object.create(superClass && superClass.prototype, { constructor: { value: subClass, enumerable: false, writable: true, configurable: true } }); if (superClass) Object.setPrototypeOf ? Object.setPrototypeOf(subClass, superClass) : subClass.__proto__ = superClass; }

var _react = require('react');

var _react2 = _interopRequireDefault(_react);

var _reactDomServer = require('react-dom/server');

var _leaflet = require('leaflet');

var _typesLatlng = require('./types/latlng');

var _typesLatlng2 = _interopRequireDefault(_typesLatlng);

var _MapComponent2 = require('./MapComponent');

var _MapComponent3 = _interopRequireDefault(_MapComponent2);

var Popup = (function (_MapComponent) {
  _inherits(Popup, _MapComponent);

  function Popup() {
    _classCallCheck(this, Popup);

    _get(Object.getPrototypeOf(Popup.prototype), 'constructor', this).apply(this, arguments);
  }

  _createClass(Popup, [{
    key: 'componentWillMount',
    value: function componentWillMount() {
      _get(Object.getPrototypeOf(Popup.prototype), 'componentWillMount', this).call(this);
      var _props = this.props;
      var children = _props.children;
      var map = _props.map;

      var props = _objectWithoutProperties(_props, ['children', 'map']);

      this.leafletElement = (0, _leaflet.popup)(props);
      this.leafletElement.on('open', this.renderPopupContent.bind(this));
      this.leafletElement.on('close', this.removePopupContent.bind(this));
    }
  }, {
    key: 'componentDidMount',
    value: function componentDidMount() {
      var _props2 = this.props;
      var map = _props2.map;
      var popupContainer = _props2.popupContainer;
      var position = _props2.position;

      var el = this.leafletElement;

<<<<<<< HEAD
      if (popupContainer) {
        // Attach to container component
        popupContainer.bindPopup(el);
      } else {
        // Attach to a Map
        if (position) {
          el.setLatLng(position);
=======
      if (children !== prevProps.children) {
        var content = (0, _reactDomServer.renderToStaticMarkup)(children);
        if (popupContainer) {
          popupContainer.bindPopup(content, props);
        } else {
          var el = this.leafletElement;
          el.setContent(content);
          if (position !== prevProps.position) el.setLatLng(position);
>>>>>>> 9a8e11ea
        }
        el.openOn(map);
      }
    }
  }, {
    key: 'componentDidUpdate',
    value: function componentDidUpdate(prevProps) {
      var position = this.props.position;

      if (position !== prevProps.position) {
        this.leafletElement.setLatLng(position);
      }

      if (this.leafletElement._isOpen) {
        this.renderPopupContent();
      }
    }
  }, {
    key: 'componentWillUnmount',
    value: function componentWillUnmount() {
      _get(Object.getPrototypeOf(Popup.prototype), 'componentWillUnmount', this).call(this);
      this.removePopupContent();
      this.props.map.removeLayer(this.leafletElement);
    }
  }, {
    key: 'renderPopupContent',
    value: function renderPopupContent() {
      if (this.props.children) {
        _react2['default'].render(_react.Children.only(this.props.children), this.leafletElement._contentNode);

        this.leafletElement._updateLayout();
        this.leafletElement._updatePosition();
        this.leafletElement._adjustPan();
      } else {
        this.removePopupContent();
      }
    }
  }, {
    key: 'removePopupContent',
    value: function removePopupContent() {
      _react2['default'].unmountComponentAtNode(this.leafletElement._contentNode);
    }
  }, {
    key: 'render',
    value: function render() {
<<<<<<< HEAD
=======
      var _props3 = this.props;
      var children = _props3.children;
      var map = _props3.map;
      var popupContainer = _props3.popupContainer;
      var position = _props3.position;

      var props = _objectWithoutProperties(_props3, ['children', 'map', 'popupContainer', 'position']);

      if (children) {
        var content = (0, _reactDomServer.renderToStaticMarkup)(children);
        // Attach to container component
        if (popupContainer) {
          popupContainer.bindPopup(content, props);
          return null;
        }
        // Attach to a Map
        var el = this.leafletElement;
        el.setContent(content);
        if (position) el.setLatLng(position);
        el.openOn(map);
      }
>>>>>>> 9a8e11ea
      return null;
    }
  }], [{
    key: 'propTypes',
    value: {
      children: _react.PropTypes.node,
      map: _react.PropTypes.instanceOf(_leaflet.Map),
      popupContainer: _react.PropTypes.object,
      position: _typesLatlng2['default']
    },
    enumerable: true
  }]);

  return Popup;
})(_MapComponent3['default']);

exports['default'] = Popup;
module.exports = exports['default'];<|MERGE_RESOLUTION|>--- conflicted
+++ resolved
@@ -18,9 +18,7 @@
 
 var _react = require('react');
 
-var _react2 = _interopRequireDefault(_react);
-
-var _reactDomServer = require('react-dom/server');
+var _reactDom = require('react-dom');
 
 var _leaflet = require('leaflet');
 
@@ -65,7 +63,6 @@
 
       var el = this.leafletElement;
 
-<<<<<<< HEAD
       if (popupContainer) {
         // Attach to container component
         popupContainer.bindPopup(el);
@@ -73,16 +70,6 @@
         // Attach to a Map
         if (position) {
           el.setLatLng(position);
-=======
-      if (children !== prevProps.children) {
-        var content = (0, _reactDomServer.renderToStaticMarkup)(children);
-        if (popupContainer) {
-          popupContainer.bindPopup(content, props);
-        } else {
-          var el = this.leafletElement;
-          el.setContent(content);
-          if (position !== prevProps.position) el.setLatLng(position);
->>>>>>> 9a8e11ea
         }
         el.openOn(map);
       }
@@ -111,7 +98,7 @@
     key: 'renderPopupContent',
     value: function renderPopupContent() {
       if (this.props.children) {
-        _react2['default'].render(_react.Children.only(this.props.children), this.leafletElement._contentNode);
+        (0, _reactDom.render)(_react.Children.only(this.props.children), this.leafletElement._contentNode);
 
         this.leafletElement._updateLayout();
         this.leafletElement._updatePosition();
@@ -123,35 +110,11 @@
   }, {
     key: 'removePopupContent',
     value: function removePopupContent() {
-      _react2['default'].unmountComponentAtNode(this.leafletElement._contentNode);
+      (0, _reactDom.unmountComponentAtNode)(this.leafletElement._contentNode);
     }
   }, {
     key: 'render',
     value: function render() {
-<<<<<<< HEAD
-=======
-      var _props3 = this.props;
-      var children = _props3.children;
-      var map = _props3.map;
-      var popupContainer = _props3.popupContainer;
-      var position = _props3.position;
-
-      var props = _objectWithoutProperties(_props3, ['children', 'map', 'popupContainer', 'position']);
-
-      if (children) {
-        var content = (0, _reactDomServer.renderToStaticMarkup)(children);
-        // Attach to container component
-        if (popupContainer) {
-          popupContainer.bindPopup(content, props);
-          return null;
-        }
-        // Attach to a Map
-        var el = this.leafletElement;
-        el.setContent(content);
-        if (position) el.setLatLng(position);
-        el.openOn(map);
-      }
->>>>>>> 9a8e11ea
       return null;
     }
   }], [{
